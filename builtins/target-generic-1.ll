;;;;;;;;;;;;;;;;;;;;;;;;;;;;;;;;;;;;;;;;;;;;;;;;;;;;;;;;;;;;;;;;;;;;;;;;;;;
;; Define the standard library builtins for the NOVEC target
define(`MASK',`i32')
define(`WIDTH',`1')
include(`util.m4')
rdrand_decls()
; Define some basics for a 1-wide target
stdlib_core()
packed_load_and_store()
scans()
int64minmax()
aossoa()
rdrand_decls()

;;;;;;;;;;;;;;;;;;;;;;;;;;;;;;;;;;;;;;;;;;;;;;;;;;;;;;;;;;;;;;;;;;;;;;;;;;;
;; masked store

gen_masked_store(i8)
gen_masked_store(i16)
gen_masked_store(i32)
gen_masked_store(i64)

;;;;;;;;;;;;;;;;;;;;;;;;;;;;;;;;;;;;;;;;;;;;;;;;;;;;;;;;;;;;;;;;;;;;;;;;;;;
;; unaligned loads/loads+broadcasts


masked_load(i8,  1)
masked_load(i16, 2)
masked_load(i32, 4)
masked_load(float, 4)
masked_load(i64, 8)
masked_load(double, 8)

;;;;;;;;;;;;;;;;;;;;;;;;;;;;;;;;;;;;;;;;;;;;;;;;;;;;;;;;;;;;;;;;;;;;;;;;;;;
;; gather/scatter

; define these with the macros from stdlib.m4

gen_gather_factored(i8)
gen_gather_factored(i16)
gen_gather_factored(i32)
gen_gather_factored(float)
gen_gather_factored(i64)
gen_gather_factored(double)

gen_scatter(i8)
gen_scatter(i16)
gen_scatter(i32)
gen_scatter(float)
gen_scatter(i64)
gen_scatter(double)


define  <1 x i8> @__vselect_i8(<1 x i8>, <1 x i8> ,
                               <1 x i32> %mask) nounwind readnone alwaysinline {
;  %mv = trunc <1 x i32> %mask to <1 x i8>
;  %notmask = xor <1 x i8> %mv, <i8 -1>
;  %cleared_old = and <1 x i8> %0, %notmask
;  %masked_new = and <1 x i8> %1, %mv
;  %new = or <1 x i8> %cleared_old, %masked_new
;  ret <1 x i8> %new

   ; not doing this the easy way because of problems with LLVM's scalarizer
;   %cmp = icmp eq <1 x i32> %mask, <i32 0>
;   %sel = select <1 x i1> %cmp, <1 x i8> %0, <1 x i8> %1
    %m = extractelement <1 x i32> %mask, i32 0
    %cmp = icmp eq i32 %m, 0
    %d0 = extractelement <1 x i8> %0, i32 0
    %d1 = extractelement <1 x i8> %1, i32 0
    %sel = select i1 %cmp, i8 %d0, i8 %d1    
    %r = insertelement <1 x i8> undef, i8 %sel, i32 0
   ret <1 x i8> %r
}

define  <1 x i16> @__vselect_i16(<1 x i16>, <1 x i16> ,
                                 <1 x i32> %mask) nounwind readnone alwaysinline {
;  %mv = trunc <1 x i32> %mask to <1 x i16>
;  %notmask = xor <1 x i16> %mv, <i16 -1>
;  %cleared_old = and <1 x i16> %0, %notmask
;  %masked_new = and <1 x i16> %1, %mv
;  %new = or <1 x i16> %cleared_old, %masked_new
;  ret <1 x i16> %new
;   %cmp = icmp eq <1 x i32> %mask, <i32 0>
;   %sel = select <1 x i1> %cmp, <1 x i16> %0, <1 x i16> %1
    %m = extractelement <1 x i32> %mask, i32 0
    %cmp = icmp eq i32 %m, 0
    %d0 = extractelement <1 x i16> %0, i32 0
    %d1 = extractelement <1 x i16> %1, i32 0
    %sel = select i1 %cmp, i16 %d0, i16 %d1    
    %r = insertelement <1 x i16> undef, i16 %sel, i32 0
   ret <1 x i16> %r

;   ret <1 x i16> %sel
}


define  <1 x i32> @__vselect_i32(<1 x i32>, <1 x i32> ,
                                 <1 x i32> %mask) nounwind readnone alwaysinline {
;  %notmask = xor <1 x i32> %mask, <i32 -1>
;  %cleared_old = and <1 x i32> %0, %notmask
;  %masked_new = and <1 x i32> %1, %mask
;  %new = or <1 x i32> %cleared_old, %masked_new
;  ret <1 x i32> %new
;   %cmp = icmp eq <1 x i32> %mask, <i32 0>
;   %sel = select <1 x i1> %cmp, <1 x i32> %0, <1 x i32> %1
;   ret <1 x i32> %sel
    %m = extractelement <1 x i32> %mask, i32 0
    %cmp = icmp eq i32 %m, 0
    %d0 = extractelement <1 x i32> %0, i32 0
    %d1 = extractelement <1 x i32> %1, i32 0
    %sel = select i1 %cmp, i32 %d0, i32 %d1    
    %r = insertelement <1 x i32> undef, i32 %sel, i32 0
   ret <1 x i32> %r

}

define  <1 x i64> @__vselect_i64(<1 x i64>, <1 x i64> ,
                                 <1 x i32> %mask) nounwind readnone alwaysinline {
;  %newmask = zext <1 x i32> %mask to <1 x i64>
;  %notmask = xor <1 x i64> %newmask, <i64 -1>
;  %cleared_old = and <1 x i64> %0, %notmask
;  %masked_new = and <1 x i64> %1, %newmask
;  %new = or <1 x i64> %cleared_old, %masked_new
;  ret <1 x i64> %new
;   %cmp = icmp eq <1 x i32> %mask, <i32 0>
;   %sel = select <1 x i1> %cmp, <1 x i64> %0, <1 x i64> %1
;   ret <1 x i64> %sel
    %m = extractelement <1 x i32> %mask, i32 0
    %cmp = icmp eq i32 %m, 0
    %d0 = extractelement <1 x i64> %0, i32 0
    %d1 = extractelement <1 x i64> %1, i32 0
    %sel = select i1 %cmp, i64 %d0, i64 %d1    
    %r = insertelement <1 x i64> undef, i64 %sel, i32 0
   ret <1 x i64> %r

}

define  <1 x float> @__vselect_float(<1 x float>, <1 x float>,
                                     <1 x i32> %mask) nounwind readnone alwaysinline {
;  %v0 = bitcast <1 x float> %0 to <1 x i32>
;  %v1 = bitcast <1 x float> %1 to <1 x i32>
;  %r = call <1 x i32> @__vselect_i32(<1 x i32> %v0, <1 x i32> %v1, <1 x i32> %mask)
;  %rf = bitcast <1 x i32> %r to <1 x float>
;  ret <1 x float> %rf
;   %cmp = icmp eq <1 x i32> %mask, <i32 0>
;   %sel = select <1 x i1> %cmp, <1 x float> %0, <1 x float> %1
;   ret <1 x float> %sel
    %m = extractelement <1 x i32> %mask, i32 0
    %cmp = icmp eq i32 %m, 0
    %d0 = extractelement <1 x float> %0, i32 0
    %d1 = extractelement <1 x float> %1, i32 0
    %sel = select i1 %cmp, float %d0, float %d1    
    %r = insertelement <1 x float> undef, float %sel, i32 0
   ret <1 x float> %r

}


;;;;;;;;;;;;;;;;;;;;;;;;;;;;;;;;;;;;;;;;;;;;;;;;;;;;;;;;;;;;;;;;;;;;;;;;;;;
;; masked store

define void @__masked_store_blend_i8(<1 x i8>* nocapture, <1 x i8>,
                                     <1 x i32> %mask) nounwind alwaysinline {
  %val = load <1 x i8> * %0, align 4
  %newval = call <1 x i8> @__vselect_i8(<1 x i8> %val, <1 x i8> %1, <1 x i32> %mask) 
  store <1 x i8> %newval, <1 x i8> * %0, align 4
  ret void
}

define void @__masked_store_blend_i16(<1 x i16>* nocapture, <1 x i16>, 
                                      <1 x i32> %mask) nounwind alwaysinline {
  %val = load <1 x i16> * %0, align 4
  %newval = call <1 x i16> @__vselect_i16(<1 x i16> %val, <1 x i16> %1, <1 x i32> %mask) 
  store <1 x i16> %newval, <1 x i16> * %0, align 4
  ret void
}

define void @__masked_store_blend_i32(<1 x i32>* nocapture, <1 x i32>, 
                                     <1 x i32> %mask) nounwind alwaysinline {
  %val = load <1 x i32> * %0, align 4
  %newval = call <1 x i32> @__vselect_i32(<1 x i32> %val, <1 x i32> %1, <1 x i32> %mask) 
  store <1 x i32> %newval, <1 x i32> * %0, align 4
  ret void
}

define void @__masked_store_blend_i64(<1 x i64>* nocapture, <1 x i64>,
                                      <1 x i32> %mask) nounwind alwaysinline {
  %val = load <1 x i64> * %0, align 4
  %newval = call <1 x i64> @__vselect_i64(<1 x i64> %val, <1 x i64> %1, <1 x i32> %mask) 
  store <1 x i64> %newval, <1 x i64> * %0, align 4
  ret void
}

masked_store_float_double()

define  i64 @__movmsk(<1 x i32>) nounwind readnone alwaysinline {
  %item = extractelement <1 x i32> %0, i32 0
  %v = lshr i32 %item, 31
  %v64 = zext i32 %v to i64
  ret i64 %v64
}

define  i1 @__any(<1 x i32>) nounwind readnone alwaysinline {
  %item = extractelement <1 x i32> %0, i32 0
  %v = lshr i32 %item, 31
  %cmp = icmp ne i32 %v, 0
  ret i1 %cmp
}

define  i1 @__all(<1 x i32>) nounwind readnone alwaysinline {
  %item = extractelement <1 x i32> %0, i32 0
  %v = lshr i32 %item, 31
  %cmp = icmp eq i32 %v, 1
  ret i1 %cmp
}

define  i1 @__none(<1 x i32>) nounwind readnone alwaysinline {
  %item = extractelement <1 x i32> %0, i32 0
  %v = lshr i32 %item, 31
  %cmp = icmp eq i32 %v, 0
  ret i1 %cmp
}


;;;;;;;;;;;;;;;;;;;;;;;;;;;;;;;;;;;;;;;;;;;;;;;;;;;;;;;;;;;;;;;;;;;;;;;;;;;
;; rounding
;;
;; There are not any rounding instructions in SSE2, so we have to emulate
;; the functionality with multiple instructions...

; The code for __round_* is the result of compiling the following source
; code.
;
; export float Round(float x) {
;    unsigned int sign = signbits(x);
;    unsigned int ix = intbits(x);
;    ix ^= sign;
;    x = floatbits(ix);
;    x += 0x1.0p23f;
;    x -= 0x1.0p23f;
;    ix = intbits(x);
;    ix ^= sign;
;    x = floatbits(ix);
;    return x;
;}

define  <1 x float> @__round_varying_float(<1 x float>) nounwind readonly alwaysinline {
  %float_to_int_bitcast.i.i.i.i = bitcast <1 x float> %0 to <1 x i32>
  %bitop.i.i = and <1 x i32> %float_to_int_bitcast.i.i.i.i, <i32 -2147483648>
  %bitop.i = xor <1 x i32> %float_to_int_bitcast.i.i.i.i, %bitop.i.i
  %int_to_float_bitcast.i.i40.i = bitcast <1 x i32> %bitop.i to <1 x float>
  %binop.i = fadd <1 x float> %int_to_float_bitcast.i.i40.i, <float 8.388608e+06>
  %binop21.i = fadd <1 x float> %binop.i, <float -8.388608e+06>
  %float_to_int_bitcast.i.i.i = bitcast <1 x float> %binop21.i to <1 x i32>
  %bitop31.i = xor <1 x i32> %float_to_int_bitcast.i.i.i, %bitop.i.i
  %int_to_float_bitcast.i.i.i = bitcast <1 x i32> %bitop31.i to <1 x float>
  ret <1 x float> %int_to_float_bitcast.i.i.i
}

;; Similarly, for implementations of the __floor* functions below, we have the
;; bitcode from compiling the following source code...

;export float Floor(float x) {
;    float y = Round(x);
;    unsigned int cmp = y > x ? 0xffffffff : 0;
;    float delta = -1.f;
;    unsigned int idelta = intbits(delta);
;    idelta &= cmp;
;    delta = floatbits(idelta);
;    return y + delta;
;}

define  <1 x float> @__floor_varying_float(<1 x float>) nounwind readonly alwaysinline {
  %calltmp.i = tail call <1 x float> @__round_varying_float(<1 x float> %0) nounwind
  %bincmp.i = fcmp ogt <1 x float> %calltmp.i, %0
  %val_to_boolvec32.i = sext <1 x i1> %bincmp.i to <1 x i32>
  %bitop.i = and <1 x i32> %val_to_boolvec32.i, <i32 -1082130432>
  %int_to_float_bitcast.i.i.i = bitcast <1 x i32> %bitop.i to <1 x float>
  %binop.i = fadd <1 x float> %calltmp.i, %int_to_float_bitcast.i.i.i
  ret <1 x float> %binop.i
}

;; And here is the code we compiled to get the __ceil* functions below
;
;export uniform float Ceil(uniform float x) {
;    uniform float y = Round(x);
;    uniform int yltx = y < x ? 0xffffffff : 0;
;    uniform float delta = 1.f;
;    uniform int idelta = intbits(delta);
;    idelta &= yltx;
;    delta = floatbits(idelta);
;    return y + delta;
;}

define  <1 x float> @__ceil_varying_float(<1 x float>) nounwind readonly alwaysinline {
  %calltmp.i = tail call <1 x float> @__round_varying_float(<1 x float> %0) nounwind
  %bincmp.i = fcmp olt <1 x float> %calltmp.i, %0
  %val_to_boolvec32.i = sext <1 x i1> %bincmp.i to <1 x i32>
  %bitop.i = and <1 x i32> %val_to_boolvec32.i, <i32 1065353216>
  %int_to_float_bitcast.i.i.i = bitcast <1 x i32> %bitop.i to <1 x float>
  %binop.i = fadd <1 x float> %calltmp.i, %int_to_float_bitcast.i.i.i
  ret <1 x float> %binop.i
}

;;;;;;;;;;;;;;;;;;;;;;;;;;;;;;;;;;;;;;;;;;;;;;;;;;;;;;;;;;;;;;;;;;;;;;;;;;;
;; rounding doubles

; expecting math lib to provide this
declare double @ceil (double) nounwind readnone
declare double @floor (double) nounwind readnone
declare double @round (double) nounwind readnone
;declare float     @llvm.sqrt.f32(float %Val)
declare double    @llvm.sqrt.f64(double %Val)
declare float     @llvm.sin.f32(float %Val)
declare float     @llvm.asin.f32(float %Val)
declare float     @llvm.cos.f32(float %Val)
declare float     @llvm.sqrt.f32(float %Val)
declare float     @llvm.exp.f32(float %Val)
declare float     @llvm.log.f32(float %Val)
declare float     @llvm.pow.f32(float %f, float %e)




;; stuff that could be in builtins ...

define(`unary1to1', `
  %v_0 = extractelement <1 x $1> %0, i32 0
  %r_0 = call $1 $2($1 %v_0)
  %ret_0 = insertelement <1 x $1> undef, $1 %r_0, i32 0
  ret <1 x $1> %ret_0
')



;; dummy 1 wide vector ops
define  void
@__aos_to_soa4_float1(<1 x float> %v0, <1 x float> %v1, <1 x float> %v2,
        <1 x float> %v3, <1 x float> * noalias %out0, 
        <1 x float> * noalias %out1, <1 x float> * noalias %out2, 
        <1 x float> * noalias %out3) nounwind alwaysinline { 

  store <1 x float> %v0, <1 x float > * %out0
  store <1 x float> %v1, <1 x float > * %out1
  store <1 x float> %v2, <1 x float > * %out2
  store <1 x float> %v3, <1 x float > * %out3

  ret void
}

define  void
@__soa_to_aos4_float1(<1 x float> %v0, <1 x float> %v1, <1 x float> %v2,
        <1 x float> %v3, <1 x float> * noalias %out0, 
        <1 x float> * noalias %out1, <1 x float> * noalias %out2, 
        <1 x float> * noalias %out3) nounwind alwaysinline { 
  call void @__aos_to_soa4_float1(<1 x float> %v0, <1 x float> %v1, 
    <1 x float> %v2, <1 x float> %v3, <1 x float> * %out0, 
    <1 x float> * %out1, <1 x float> * %out2, <1 x float> * %out3)
  ret void
}

define  void
@__aos_to_soa3_float1(<1 x float> %v0, <1 x float> %v1,
         <1 x float> %v2, <1 x float> * %out0, <1 x float> * %out1,
         <1 x float> * %out2) {
  store <1 x float> %v0, <1 x float > * %out0
  store <1 x float> %v1, <1 x float > * %out1
  store <1 x float> %v2, <1 x float > * %out2

  ret void
}

define  void
@__soa_to_aos3_float1(<1 x float> %v0, <1 x float> %v1,
         <1 x float> %v2, <1 x float> * %out0, <1 x float> * %out1,
         <1 x float> * %out2) {
  call void @__aos_to_soa3_float1(<1 x float> %v0, <1 x float> %v1,
         <1 x float> %v2, <1 x float> * %out0, <1 x float> * %out1,
         <1 x float> * %out2)
  ret void
}


;; end builtins


define  <1 x double> @__round_varying_double(<1 x double>) nounwind readonly alwaysinline {
  unary1to1(double, @round)
}

define  <1 x double> @__floor_varying_double(<1 x double>) nounwind readonly alwaysinline {
  unary1to1(double, @floor)
}


define  <1 x double> @__ceil_varying_double(<1 x double>) nounwind readonly alwaysinline {
  unary1to1(double, @ceil)
}

; To do vector integer min and max, we do the vector compare and then sign
; extend the i1 vector result to an i32 mask.  The __vselect does the
; rest...

define  <1 x i32> @__min_varying_int32(<1 x i32>, <1 x i32>) nounwind readonly alwaysinline {
  %c = icmp slt <1 x i32> %0, %1
  %mask = sext <1 x i1> %c to <1 x i32>
  %v = call <1 x i32> @__vselect_i32(<1 x i32> %1, <1 x i32> %0, <1 x i32> %mask)
  ret <1 x i32> %v
}

define  i32 @__min_uniform_int32(i32, i32) nounwind readonly alwaysinline {
  %c = icmp slt i32 %0, %1
  %r = select i1 %c, i32 %0, i32 %1
  ret i32 %r
}

define  <1 x i32> @__max_varying_int32(<1 x i32>, <1 x i32>) nounwind readonly alwaysinline {
  %c = icmp sgt <1 x i32> %0, %1
  %mask = sext <1 x i1> %c to <1 x i32>
  %v = call <1 x i32> @__vselect_i32(<1 x i32> %1, <1 x i32> %0, <1 x i32> %mask)
  ret <1 x i32> %v
}

define  i32 @__max_uniform_int32(i32, i32) nounwind readonly alwaysinline {
  %c = icmp sgt i32 %0, %1
  %r = select i1 %c, i32 %0, i32 %1
  ret i32 %r
}

; The functions for unsigned ints are similar, just with unsigned
; comparison functions...

define  <1 x i32> @__min_varying_uint32(<1 x i32>, <1 x i32>) nounwind readonly alwaysinline {
  %c = icmp ult <1 x i32> %0, %1
  %mask = sext <1 x i1> %c to <1 x i32>
  %v = call <1 x i32> @__vselect_i32(<1 x i32> %1, <1 x i32> %0, <1 x i32> %mask)
  ret <1 x i32> %v
}

define  i32 @__min_uniform_uint32(i32, i32) nounwind readonly alwaysinline {
  %c = icmp ult i32 %0, %1
  %r = select i1 %c, i32 %0, i32 %1
  ret i32 %r
}

define  <1 x i32> @__max_varying_uint32(<1 x i32>, <1 x i32>) nounwind readonly alwaysinline {
  %c = icmp ugt <1 x i32> %0, %1
  %mask = sext <1 x i1> %c to <1 x i32>
  %v = call <1 x i32> @__vselect_i32(<1 x i32> %1, <1 x i32> %0, <1 x i32> %mask)
  ret <1 x i32> %v
}

define  i32 @__max_uniform_uint32(i32, i32) nounwind readonly alwaysinline {
  %c = icmp ugt i32 %0, %1
  %r = select i1 %c, i32 %0, i32 %1
  ret i32 %r
}


;;;;;;;;;;;;;;;;;;;;;;;;;;;;;;;;;;;;;;;;;;;;;;;;;;;;;;;;;;;;;;;;;;;;;;;;;;;
; horizontal ops / reductions

declare i32 @llvm.ctpop.i32(i32) nounwind readnone

define  i32 @__popcnt_int32(i32) nounwind readonly alwaysinline {
  %call = call i32 @llvm.ctpop.i32(i32 %0)
  ret i32 %call
}

declare i64 @llvm.ctpop.i64(i64) nounwind readnone

define  i64 @__popcnt_int64(i64) nounwind readonly alwaysinline {
  %call = call i64 @llvm.ctpop.i64(i64 %0)
  ret i64 %call
}

define i8 @__reduce_add_int8(<1 x i8> %v) nounwind readonly alwaysinline {
  %r = extractelement <1 x i8> %v, i32 0
  ret i8 %r
}

define i16 @__reduce_add_int16(<1 x i16> %v) nounwind readonly alwaysinline {
  %r = extractelement <1 x i16> %v, i32 0
  ret i16 %r
}

define  float @__reduce_add_float(<1 x float> %v) nounwind readonly alwaysinline {
  %r = extractelement <1 x float> %v, i32 0
  ret float %r
}

define  float @__reduce_min_float(<1 x float>) nounwind readnone {
  %r = extractelement <1 x float> %0, i32 0
  ret float %r
}

define  float @__reduce_max_float(<1 x float>) nounwind readnone {
  %r = extractelement <1 x float> %0, i32 0
  ret float %r
}

define  i32 @__reduce_add_int32(<1 x i32> %v) nounwind readnone {
  %r = extractelement <1 x i32> %v, i32 0
  ret i32 %r
}

define  i32 @__reduce_min_int32(<1 x i32>) nounwind readnone {
  %r = extractelement <1 x i32> %0, i32 0
  ret i32 %r
}

define  i32 @__reduce_max_int32(<1 x i32>) nounwind readnone {
  %r = extractelement <1 x i32> %0, i32 0
  ret i32 %r
}

define  i32 @__reduce_min_uint32(<1 x i32>) nounwind readnone {
  %r = extractelement <1 x i32> %0, i32 0
  ret i32 %r
}

define  i32 @__reduce_max_uint32(<1 x i32>) nounwind readnone {
  %r = extractelement <1 x i32> %0, i32 0
  ret i32 %r
 }


define  double @__reduce_add_double(<1 x double>) nounwind readnone {
  %m = extractelement <1 x double> %0, i32 0
  ret double %m
}

define  double @__reduce_min_double(<1 x double>) nounwind readnone {
  %m = extractelement <1 x double> %0, i32 0
  ret double %m
}

define  double @__reduce_max_double(<1 x double>) nounwind readnone {
  %m = extractelement <1 x double> %0, i32 0
  ret double %m
}

define  i64 @__reduce_add_int64(<1 x i64>) nounwind readnone {
  %m = extractelement <1 x i64> %0, i32 0
  ret i64 %m
}

define  i64 @__reduce_min_int64(<1 x i64>) nounwind readnone {
  %m = extractelement <1 x i64> %0, i32 0
  ret i64 %m
}

define  i64 @__reduce_max_int64(<1 x i64>) nounwind readnone {
  %m = extractelement <1 x i64> %0, i32 0
  ret i64 %m
}

define  i64 @__reduce_min_uint64(<1 x i64>) nounwind readnone {
  %m = extractelement <1 x i64> %0, i32 0
  ret i64 %m
}

define  i64 @__reduce_max_uint64(<1 x i64>) nounwind readnone {
  %m = extractelement <1 x i64> %0, i32 0
  ret i64 %m
}

define  i1 @__reduce_equal_int32(<1 x i32> %vv, i32 * %samevalue,
                                      <1 x i32> %mask) nounwind alwaysinline {
  %v=extractelement <1 x i32> %vv, i32 0
  store i32 %v, i32 * %samevalue
  ret i1 true

}

define  i1 @__reduce_equal_float(<1 x float> %vv, float * %samevalue,
                                      <1 x i32> %mask) nounwind alwaysinline {
  %v=extractelement <1 x float> %vv, i32 0
  store float %v, float * %samevalue
  ret i1 true

}

define  i1 @__reduce_equal_int64(<1 x i64> %vv, i64 * %samevalue,
                                      <1 x i32> %mask) nounwind alwaysinline {
  %v=extractelement <1 x i64> %vv, i32 0
  store i64 %v, i64 * %samevalue
  ret i1 true

}

define  i1 @__reduce_equal_double(<1 x double> %vv, double * %samevalue,
                                      <1 x i32> %mask) nounwind alwaysinline {
  %v=extractelement <1 x double> %vv, i32 0
  store double %v, double * %samevalue
  ret i1 true

}

; extracting/reinserting elements because I want to be able to remove vectors later on

;;;;;;;;;;;;;;;;;;;;;;;;;;;;;;;;;;;;;;;;;;;;;;;;;;;;;;;;;;;;;;;;;;;;;;;;;;;
;; rcp

define  <1 x float> @__rcp_varying_float(<1 x float>) nounwind readonly alwaysinline {
  ;%call = call <1 x float> @llvm.x86.sse.rcp.ps(<1 x float> %0)
  ; do one N-R iteration to improve precision
  ;  float iv = __rcp_v(v);
  ;  return iv * (2. - v * iv);
  ;%v_iv = fmul <1 x float> %0, %call
  ;%two_minus = fsub <1 x float> <float 2., float 2., float 2., float 2.>, %v_iv  
  ;%iv_mul = fmul <1 x float> %call, %two_minus
  ;ret <1 x float> %iv_mul
  %d = extractelement <1 x float> %0, i32 0
  %r = fdiv float 1.,%d
  %rv = insertelement <1 x float> undef, float %r, i32 0
  ret <1 x float> %rv
}


;;;;;;;;;;;;;;;;;;;;;;;;;;;;;;;;;;;;;;;;;;;;;;;;;;;;;;;;;;;;;;;;;;;;;;;;;;;
; sqrt

define  <1 x float> @__sqrt_varying_float(<1 x float>) nounwind readonly alwaysinline {
  ;%call = call <1 x float> @llvm.x86.sse.sqrt.ps(<1 x float> %0)
  ;ret <1 x float> %call
  %d = extractelement <1 x float> %0, i32 0
  %r = call float @llvm.sqrt.f32(float %d)
  %rv = insertelement <1 x float> undef, float %r, i32 0
  ret <1 x float> %rv
}

;;;;;;;;;;;;;;;;;;;;;;;;;;;;;;;;;;;;;;;;;;;;;;;;;;;;;;;;;;;;;;;;;;;;;;;;;;;
; rsqrt

define  <1 x float> @__rsqrt_varying_float(<1 x float> %v) nounwind readonly alwaysinline {
  ;  float is = __rsqrt_v(v);
  ;%is = call <1 x float> @llvm.x86.sse.rsqrt.ps(<1 x float> %v)
  ; Newton-Raphson iteration to improve precision
  ;  return 0.5 * is * (3. - (v * is) * is);
  ;%v_is = fmul <1 x float> %v, %is
  ;%v_is_is = fmul <1 x float> %v_is, %is
  ;%three_sub = fsub <1 x float> <float 3., float 3., float 3., float 3.>, %v_is_is
  ;%is_mul = fmul <1 x float> %is, %three_sub
  ;%half_scale = fmul <1 x float> <float 0.5, float 0.5, float 0.5, float 0.5>, %is_mul
  ;ret <1 x float> %half_scale
  %s = call <1 x float> @__sqrt_varying_float(<1 x float> %v)
  %r = call <1 x float> @__rcp_varying_float(<1 x float> %s)
  ret <1 x float> %r
  
}


;;;;;;;;;;;;;;;;;;;;;;;;;;;;;;;;;;;;;;;;;;;;;;;;;;;;;;;;;;;;;;;;;;;;;;;;;;;
; svml stuff

<<<<<<< HEAD
include(`svml.m4')
svml_stubs(float,f,WIDTH)
svml_stubs(double,d,WIDTH)
=======
declare  <1 x float> @__svml_sind(<1 x float>) nounwind readnone alwaysinline 
declare  <1 x float> @__svml_asind(<1 x float>) nounwind readnone alwaysinline 
declare  <1 x float> @__svml_cosd(<1 x float>) nounwind readnone alwaysinline 
declare  void @__svml_sincosd(<1 x float>, <1 x double> *, <1 x double> *) nounwind readnone alwaysinline
declare  <1 x float> @__svml_tand(<1 x float>) nounwind readnone alwaysinline 
declare  <1 x float> @__svml_atand(<1 x float>) nounwind readnone alwaysinline 
declare  <1 x float> @__svml_atan2d(<1 x float>, <1 x float>) nounwind readnone alwaysinline 
declare  <1 x float> @__svml_expd(<1 x float>) nounwind readnone alwaysinline 
declare  <1 x float> @__svml_logd(<1 x float>) nounwind readnone alwaysinline 
declare  <1 x float> @__svml_powd(<1 x float>, <1 x float>) nounwind readnone alwaysinline 

define  <1 x float> @__svml_sinf(<1 x float>) nounwind readnone alwaysinline {
  ;%ret = call <1 x float> @__svml_sinf4(<1 x float> %0)
  ;ret <1 x float> %ret
  ;%r = extractelement <1 x float> %0, i32 0
  ;%s = call float @llvm.sin.f32(float %r)
  ;%rv = insertelement <1 x float> undef, float %r, i32 0
  ;ret <1 x float> %rv
  unary1to1(float,@llvm.sin.f32)
   
}

define  <1 x float> @__svml_asinf(<1 x float>) nounwind readnone alwaysinline {
  ;%ret = call <1 x float> @__svml_asinf4(<1 x float> %0)
  ;ret <1 x float> %ret
  ;%r = extractelement <1 x float> %0, i32 0
  ;%s = call float @llvm.asin.f32(float %r)
  ;%rv = insertelement <1 x float> undef, float %r, i32 0
  ;ret <1 x float> %rv
  unary1to1(float,@llvm.asin.f32)
   
}

define  <1 x float> @__svml_cosf(<1 x float>) nounwind readnone alwaysinline {
  ;%ret = call <1 x float> @__svml_cosf4(<1 x float> %0)
  ;ret <1 x float> %ret
  ;%r = extractelement <1 x float> %0, i32 0
  ;%s = call float @llvm.cos.f32(float %r)
  ;%rv = insertelement <1 x float> undef, float %r, i32 0
  ;ret <1 x float> %rv
  unary1to1(float, @llvm.cos.f32)

}

define  void @__svml_sincosf(<1 x float>, <1 x float> *, <1 x float> *) nounwind readnone alwaysinline {
;  %s = call <1 x float> @__svml_sincosf4(<1 x float> * %2, <1 x float> %0)
;  store <1 x float> %s, <1 x float> * %1
;  ret void
   %sin = call <1 x float> @__svml_sinf(<1 x float> %0)
   %cos = call <1 x float> @__svml_cosf(<1 x float> %0)
   store <1 x float> %sin, <1 x float> * %1
   store <1 x float> %cos, <1 x float> * %2
   ret void
}

define  <1 x float> @__svml_tanf(<1 x float>) nounwind readnone alwaysinline {
  ;%ret = call <1 x float> @__svml_tanf4(<1 x float> %0)
  ;ret <1 x float> %ret
  ;%r = extractelement <1 x float> %0, i32 0
  ;%s = call float @llvm_tan_f32(float %r)
  ;%rv = insertelement <1 x float> undef, float %r, i32 0
  ;ret <1 x float> %rv
  ;unasry1to1(float, @llvm.tan.f32)
  ; UNSUPPORTED!
  ret <1 x float > %0
}

define  <1 x float> @__svml_atanf(<1 x float>) nounwind readnone alwaysinline {
;  %ret = call <1 x float> @__svml_atanf4(<1 x float> %0)
;  ret <1 x float> %ret
  ;%r = extractelement <1 x float> %0, i32 0
  ;%s = call float @llvm_atan_f32(float %r)
  ;%rv = insertelement <1 x float> undef, float %r, i32 0
  ;ret <1 x float> %rv
  ;unsary1to1(float,@llvm.atan.f32)
  ;UNSUPPORTED!
  ret <1 x float > %0

}

define  <1 x float> @__svml_atan2f(<1 x float>, <1 x float>) nounwind readnone alwaysinline {
  ;%ret = call <1 x float> @__svml_atan2f4(<1 x float> %0, <1 x float> %1)
  ;ret <1 x float> %ret
  ;%y = extractelement <1 x float> %0, i32 0
  ;%x = extractelement <1 x float> %1, i32 0
  ;%q = fdiv float %y, %x
  ;%a = call float @llvm.atan.f32 (float %q)
  ;%rv = insertelement <1 x float> undef, float %a, i32 0
  ;ret <1 x float> %rv
  ; UNSUPPORTED!
  ret <1 x float > %0
}

define  <1 x float> @__svml_expf(<1 x float>) nounwind readnone alwaysinline {
  ;%ret = call <1 x float> @__svml_expf4(<1 x float> %0)
  ;ret <1 x float> %ret
  unary1to1(float, @llvm.exp.f32)
}

define  <1 x float> @__svml_logf(<1 x float>) nounwind readnone alwaysinline {
  ;%ret = call <1 x float> @__svml_logf4(<1 x float> %0)
  ;ret <1 x float> %ret
  unary1to1(float, @llvm.log.f32)
}

define  <1 x float> @__svml_powf(<1 x float>, <1 x float>) nounwind readnone alwaysinline {
  ;%ret = call <1 x float> @__svml_powf4(<1 x float> %0, <1 x float> %1)
  ;ret <1 x float> %ret
  %r = extractelement <1 x float> %0, i32 0
  %e  = extractelement <1 x float> %1, i32 0
  %s = call float @llvm.pow.f32(float %r,float %e)
  %rv = insertelement <1 x float> undef, float %s, i32 0
  ret <1 x float> %rv
>>>>>>> 6c7e7325


;;;;;;;;;;;;;;;;;;;;;;;;;;;;;;;;;;;;;;;;;;;;;;;;;;;;;;;;;;;;;;;;;;;;;;;;;;;
;; float min/max

define  <1 x float> @__max_varying_float(<1 x float>, <1 x float>) nounwind readonly alwaysinline {
;  %call = call <1 x float> @llvm.x86.sse.max.ps(<1 x float> %0, <1 x float> %1)
;  ret <1 x float> %call
  %a = extractelement <1 x float> %0, i32 0
  %b = extractelement <1 x float> %1, i32 0
  %d = fcmp ogt float %a, %b  
  %r = select i1 %d, float %a, float %b
  %rv = insertelement <1 x float> undef, float %r, i32 0
  ret <1 x float> %rv    
}

define  <1 x float> @__min_varying_float(<1 x float>, <1 x float>) nounwind readonly alwaysinline {
;  %call = call <1 x float> @llvm.x86.sse.min.ps(<1 x float> %0, <1 x float> %1)
;  ret <1 x float> %call
  %a = extractelement <1 x float> %0, i32 0
  %b = extractelement <1 x float> %1, i32 0
  %d = fcmp olt float %a, %b  
  %r = select i1 %d, float %a, float %b
  %rv = insertelement <1 x float> undef, float %r, i32 0
  ret <1 x float> %rv    

}

;;;;;;;;;;;;;;;;;;;;;;;;;;;;;;;;;;;;;;;;;;;;;;;;;;;;;;;;;;;;;;;;;;;;;;;;;;;
;; double precision sqrt

;declare <2 x double> @llvm.x86.sse2.sqrt.pd(<2 x double>) nounwind readnone

define  <1 x double> @__sqrt_varying_double(<1 x double>) nounwind alwaysinline {
  ;unarya2to4(ret, double, @llvm.x86.sse2.sqrt.pd, %0)
  ;ret <1 x double> %ret
  unary1to1(double, @llvm.sqrt.f64)
}

;;;;;;;;;;;;;;;;;;;;;;;;;;;;;;;;;;;;;;;;;;;;;;;;;;;;;;;;;;;;;;;;;;;;;;;;;;;
;; double precision min/max

;declare <2 x double> @llvm.x86.sse2.max.pd(<2 x double>, <2 x double>) nounwind readnone
;declare <2 x double> @llvm.x86.sse2.min.pd(<2 x double>, <2 x double>) nounwind readnone

define  <1 x double> @__min_varying_double(<1 x double>, <1 x double>) nounwind readnone {
  ;binarsy2to4(ret, double, @llvm.x86.sse2.min.pd, %0, %1)
  ;ret <1 x double> %ret
  %a = extractelement <1 x double> %0, i32 0
  %b = extractelement <1 x double> %1, i32 0
  %d = fcmp olt double %a, %b  
  %r = select i1 %d, double %a, double %b
  %rv = insertelement <1 x double> undef, double %r, i32 0
  ret <1 x double> %rv    

}

define  <1 x double> @__max_varying_double(<1 x double>, <1 x double>) nounwind readnone {
  ;binary2sto4(ret, double, @llvm.x86.sse2.max.pd, %0, %1)
  ;ret <1 x double> %ret
  %a = extractelement <1 x double> %0, i32 0
  %b = extractelement <1 x double> %1, i32 0
  %d = fcmp ogt double %a, %b  
  %r = select i1 %d, double %a, double %b
  %rv = insertelement <1 x double> undef, double %r, i32 0
  ret <1 x double> %rv    

}


define  float @__rcp_uniform_float(float) nounwind readonly alwaysinline {
;    uniform float iv = extract(__rcp_u(v), 0);
;    return iv * (2. - v * iv);
  %r = fdiv float 1.,%0
  ret float %r
}

;;;;;;;;;;;;;;;;;;;;;;;;;;;;;;;;;;;;;;;;;;;;;;;;;;;;;;;;;;;;;;;;;;;;;;;;;;;
;; rounding floats

define  float @__round_uniform_float(float) nounwind readonly alwaysinline {
  ; roundss, round mode nearest 0b00 | don't signal precision exceptions 0b1000 = 8
  ; the roundss intrinsic is a total mess--docs say:
  ;
  ;  __m128 _mm_round_ss (__m128 a, __m128 b, const int c)
  ;       
  ;  b is a 128-bit parameter. The lowest 32 bits are the result of the rounding function
  ;  on b0. The higher order 96 bits are copied directly from input parameter a. The
  ;  return value is described by the following equations:
  ;
  ;  r0 = RND(b0)
  ;  r1 = a1
  ;  r2 = a2
  ;  r3 = a3
  ;
  ;  It doesn't matter what we pass as a, since we only need the r0 value
  ;  here.  So we pass the same register for both.
  %v = insertelement<1 x float> undef, float %0, i32 0
  %rv = call <1 x float> @__round_varying_float(<1 x float> %v)
  %r=extractelement <1 x float> %rv, i32 0
  ret float %r

}

define  float @__floor_uniform_float(float) nounwind readonly alwaysinline {
  %v = insertelement<1 x float> undef, float %0, i32 0
  %rv = call <1 x float> @__floor_varying_float(<1 x float> %v)
  %r=extractelement <1 x float> %rv, i32 0
  ret float %r

}

define  float @__ceil_uniform_float(float) nounwind readonly alwaysinline {
  %v = insertelement<1 x float> undef, float %0, i32 0
  %rv = call <1 x float> @__ceil_varying_float(<1 x float> %v)
  %r=extractelement <1 x float> %rv, i32 0
  ret float %r
}

;;;;;;;;;;;;;;;;;;;;;;;;;;;;;;;;;;;;;;;;;;;;;;;;;;;;;;;;;;;;;;;;;;;;;;;;;;;
;; rounding doubles


define  double @__round_uniform_double(double) nounwind readonly alwaysinline {
       %rs=call double @round(double %0)
       ret double %rs
}

define  double @__floor_uniform_double(double) nounwind readonly alwaysinline {
  %rs = call double @floor(double %0)
  ret double %rs
}

define  double @__ceil_uniform_double(double) nounwind readonly alwaysinline {
  %rs = call double @ceil(double %0)
  ret double %rs
}

;;;;;;;;;;;;;;;;;;;;;;;;;;;;;;;;;;;;;;;;;;;;;;;;;;;;;;;;;;;;;;;;;;;;;;;;;;;
;; sqrt


define  float @__sqrt_uniform_float(float) nounwind readonly alwaysinline {
  %ret = call float @llvm.sqrt.f32(float %0)
  ret float %ret
}

define  double @__sqrt_uniform_double(double) nounwind readonly alwaysinline {
  %ret = call double @llvm.sqrt.f64(double %0)
  ret double %ret
}


;;;;;;;;;;;;;;;;;;;;;;;;;;;;;;;;;;;;;;;;;;;;;;;;;;;;;;;;;;;;;;;;;;;;;;;;;;;
;; rsqrt


define  float @__rsqrt_uniform_float(float) nounwind readonly alwaysinline {
  %s = call float @__sqrt_uniform_float(float %0)
  %r = call float @__rcp_uniform_float(float %s)
  ret float %r
}




;;;;;;;;;;;;;;;;;;;;;;;;;;;;;;;;;;;;;;;;;;;;;;;;;;;;;;;;;;;;;;;;;;;;;;;;;;;
;; fastmath


define  void @__fastmath() nounwind alwaysinline {
 ; no-op
  ret void
}

;;;;;;;;;;;;;;;;;;;;;;;;;;;;;;;;;;;;;;;;;;;;;;;;;;;;;;;;;;;;;;;;;;;;;;;;;;;
;; float min/max


define  float @__max_uniform_float(float, float) nounwind readonly alwaysinline {
  %d = fcmp ogt float %0, %1 
  %r = select i1 %d, float %0, float %1
  ret float %r

}

define  float @__min_uniform_float(float, float) nounwind readonly alwaysinline {
  %d = fcmp olt float %0, %1 
  %r = select i1 %d, float %0, float %1
  ret float %r

}
define  double @__max_uniform_double(double, double) nounwind readonly alwaysinline {
  %d = fcmp ogt double %0, %1 
  %r = select i1 %d, double %0, double %1
  ret double %r

}

define  double @__min_uniform_double(double, double) nounwind readonly alwaysinline {
  %d = fcmp olt double %0, %1 
  %r = select i1 %d, double %0, double %1
  ret double %r

}

define_shuffles()

ctlztz()

define_prefetches()

;;;;;;;;;;;;;;;;;;;;;;;;;;;;;;;;;;;;;;;;;;;;;;;;;;;;;;;;;;;;;;;;;;;;;;;;;;;
;; half conversion routines

declare float @__half_to_float_uniform(i16 %v) nounwind readnone
declare <WIDTH x float> @__half_to_float_varying(<WIDTH x i16> %v) nounwind readnone
declare i16 @__float_to_half_uniform(float %v) nounwind readnone
declare <WIDTH x i16> @__float_to_half_varying(<WIDTH x float> %v) nounwind readnone

;;;;;;;;;;;;;;;;;;;;;;;;;;;;;;;;;;;;;;;;;;;;;;;;;;;;;;;;;;;;;;;;;;;;;;;;;;;
;; int8/int16 builtins

define_avgs()

;;;;;;; nvptx64

declare i32 @__tid_x()  nounwind readnone alwaysinline
declare i32 @__warpsize()  nounwind readnone alwaysinline
declare i32 @__ctaid_x()  nounwind readnone alwaysinline
declare i32 @__ctaid_y()  nounwind readnone alwaysinline
declare i32 @__ctaid_z()  nounwind readnone alwaysinline
declare i32 @__nctaid_x()  nounwind readnone alwaysinline
declare i32 @__nctaid_y()  nounwind readnone alwaysinline
declare i32 @__nctaid_z()  nounwind readnone alwaysinline
<|MERGE_RESOLUTION|>--- conflicted
+++ resolved
@@ -10,7 +10,6 @@
 scans()
 int64minmax()
 aossoa()
-rdrand_decls()
 
 ;;;;;;;;;;;;;;;;;;;;;;;;;;;;;;;;;;;;;;;;;;;;;;;;;;;;;;;;;;;;;;;;;;;;;;;;;;;
 ;; masked store
@@ -654,11 +653,6 @@
 ;;;;;;;;;;;;;;;;;;;;;;;;;;;;;;;;;;;;;;;;;;;;;;;;;;;;;;;;;;;;;;;;;;;;;;;;;;;
 ; svml stuff
 
-<<<<<<< HEAD
-include(`svml.m4')
-svml_stubs(float,f,WIDTH)
-svml_stubs(double,d,WIDTH)
-=======
 declare  <1 x float> @__svml_sind(<1 x float>) nounwind readnone alwaysinline 
 declare  <1 x float> @__svml_asind(<1 x float>) nounwind readnone alwaysinline 
 declare  <1 x float> @__svml_cosd(<1 x float>) nounwind readnone alwaysinline 
@@ -772,8 +766,8 @@
   %s = call float @llvm.pow.f32(float %r,float %e)
   %rv = insertelement <1 x float> undef, float %s, i32 0
   ret <1 x float> %rv
->>>>>>> 6c7e7325
-
+
+}
 
 ;;;;;;;;;;;;;;;;;;;;;;;;;;;;;;;;;;;;;;;;;;;;;;;;;;;;;;;;;;;;;;;;;;;;;;;;;;;
 ;; float min/max
@@ -997,14 +991,3 @@
 ;; int8/int16 builtins
 
 define_avgs()
-
-;;;;;;; nvptx64
-
-declare i32 @__tid_x()  nounwind readnone alwaysinline
-declare i32 @__warpsize()  nounwind readnone alwaysinline
-declare i32 @__ctaid_x()  nounwind readnone alwaysinline
-declare i32 @__ctaid_y()  nounwind readnone alwaysinline
-declare i32 @__ctaid_z()  nounwind readnone alwaysinline
-declare i32 @__nctaid_x()  nounwind readnone alwaysinline
-declare i32 @__nctaid_y()  nounwind readnone alwaysinline
-declare i32 @__nctaid_z()  nounwind readnone alwaysinline
