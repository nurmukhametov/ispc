--- conflicted
+++ resolved
@@ -812,7 +812,8 @@
     // Next, add the target's custom implementations of the various needed
     // builtin functions (e.g. __masked_store_32(), etc).
     switch (g->target->getISA()) {
-<<<<<<< HEAD
+
+#ifdef ISPC_ARM_ENABLED
     case Target::NEON8: {
         if (runtime32) {
             EXPORT_MODULE(builtins_bitcode_neon_8_32bit);
@@ -832,10 +833,6 @@
         break;
     }
     case Target::NEON32: {
-=======
-#ifdef ISPC_ARM_ENABLED
-    case Target::NEON: {
->>>>>>> 0755e4f8
         if (runtime32) {
             EXPORT_MODULE(builtins_bitcode_neon_32_32bit);
         }
