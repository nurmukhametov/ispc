/*
  Copyright (c) 2010-2013, Intel Corporation
  All rights reserved.

  Redistribution and use in source and binary forms, with or without
  modification, are permitted provided that the following conditions are
  met:

    * Redistributions of source code must retain the above copyright
      notice, this list of conditions and the following disclaimer.

    * Redistributions in binary form must reproduce the above copyright
      notice, this list of conditions and the following disclaimer in the
      documentation and/or other materials provided with the distribution.

    * Neither the name of Intel Corporation nor the names of its
      contributors may be used to endorse or promote products derived from
      this software without specific prior written permission.


   THIS SOFTWARE IS PROVIDED BY THE COPYRIGHT HOLDERS AND CONTRIBUTORS "AS
   IS" AND ANY EXPRESS OR IMPLIED WARRANTIES, INCLUDING, BUT NOT LIMITED
   TO, THE IMPLIED WARRANTIES OF MERCHANTABILITY AND FITNESS FOR A
   PARTICULAR PURPOSE ARE DISCLAIMED. IN NO EVENT SHALL THE COPYRIGHT OWNER
   OR CONTRIBUTORS BE LIABLE FOR ANY DIRECT, INDIRECT, INCIDENTAL, SPECIAL,
   EXEMPLARY, OR CONSEQUENTIAL DAMAGES (INCLUDING, BUT NOT LIMITED TO,
   PROCUREMENT OF SUBSTITUTE GOODS OR SERVICES; LOSS OF USE, DATA, OR
   PROFITS; OR BUSINESS INTERRUPTION) HOWEVER CAUSED AND ON ANY THEORY OF
   LIABILITY, WHETHER IN CONTRACT, STRICT LIABILITY, OR TORT (INCLUDING
   NEGLIGENCE OR OTHERWISE) ARISING IN ANY WAY OUT OF THE USE OF THIS
   SOFTWARE, EVEN IF ADVISED OF THE POSSIBILITY OF SUCH DAMAGE.
*/

/** @file builtins.cpp
    @brief Definitions of functions related to setting up the standard library
           and other builtins.
*/

#include "builtins.h"
#include "type.h"
#include "util.h"
#include "sym.h"
#include "expr.h"
#include "llvmutil.h"
#include "module.h"
#include "ctx.h"

#include <math.h>
#include <stdlib.h>
#if defined(LLVM_3_2)
  #include <llvm/Attributes.h>
#endif
#if defined(LLVM_3_1) || defined(LLVM_3_2)
  #include <llvm/LLVMContext.h>
  #include <llvm/Module.h>
  #include <llvm/Type.h>
  #include <llvm/Instructions.h>
  #include <llvm/Intrinsics.h>
  #include <llvm/DerivedTypes.h>
#else
  #include <llvm/IR/Attributes.h>
  #include <llvm/IR/LLVMContext.h>
  #include <llvm/IR/Module.h>
  #include <llvm/IR/Type.h>
  #include <llvm/IR/Instructions.h>
  #include <llvm/IR/Intrinsics.h>
  #include <llvm/IR/DerivedTypes.h>
#endif
#include <llvm/Linker.h>
#include <llvm/Target/TargetMachine.h>
#include <llvm/ADT/Triple.h>
#include <llvm/Support/MemoryBuffer.h>
#include <llvm/Bitcode/ReaderWriter.h>

extern int yyparse();
struct yy_buffer_state;
extern yy_buffer_state *yy_scan_string(const char *);


/** Given an LLVM type, try to find the equivalent ispc type.  Note that
    this is an under-constrained problem due to LLVM's type representations
    carrying less information than ispc's.  (For example, LLVM doesn't
    distinguish between signed and unsigned integers in its types.)

    Because this function is only used for generating ispc declarations of
    functions defined in LLVM bitcode in the builtins-*.ll files, in practice
    we can get enough of what we need for the relevant cases to make things
    work, partially with the help of the intAsUnsigned parameter, which
    indicates whether LLVM integer types should be treated as being signed
    or unsigned.

 */
static const Type *
lLLVMTypeToISPCType(const llvm::Type *t, bool intAsUnsigned) {
    if (t == LLVMTypes::VoidType)
        return AtomicType::Void;

    // uniform
    else if (t == LLVMTypes::BoolType)
        return AtomicType::UniformBool;
    else if (t == LLVMTypes::Int8Type)
        return intAsUnsigned ? AtomicType::UniformUInt8 : AtomicType::UniformInt8;
    else if (t == LLVMTypes::Int16Type)
        return intAsUnsigned ? AtomicType::UniformUInt16 : AtomicType::UniformInt16;
    else if (t == LLVMTypes::Int32Type)
        return intAsUnsigned ? AtomicType::UniformUInt32 : AtomicType::UniformInt32;
    else if (t == LLVMTypes::FloatType)
        return AtomicType::UniformFloat;
    else if (t == LLVMTypes::DoubleType)
        return AtomicType::UniformDouble;
    else if (t == LLVMTypes::Int64Type)
        return intAsUnsigned ? AtomicType::UniformUInt64 : AtomicType::UniformInt64;

    // varying
    if (t == LLVMTypes::Int8VectorType)
        return intAsUnsigned ? AtomicType::VaryingUInt8 : AtomicType::VaryingInt8;
    else if (t == LLVMTypes::Int16VectorType)
        return intAsUnsigned ? AtomicType::VaryingUInt16 : AtomicType::VaryingInt16;
    else if (t == LLVMTypes::Int32VectorType)
        return intAsUnsigned ? AtomicType::VaryingUInt32 : AtomicType::VaryingInt32;
    else if (t == LLVMTypes::FloatVectorType)
        return AtomicType::VaryingFloat;
    else if (t == LLVMTypes::DoubleVectorType)
        return AtomicType::VaryingDouble;
    else if (t == LLVMTypes::Int64VectorType)
        return intAsUnsigned ? AtomicType::VaryingUInt64 : AtomicType::VaryingInt64;
    else if (t == LLVMTypes::MaskType)
        return AtomicType::VaryingBool;

    // pointers to uniform
    else if (t == LLVMTypes::Int8PointerType)
        return PointerType::GetUniform(intAsUnsigned ? AtomicType::UniformUInt8 :
                                       AtomicType::UniformInt8);
    else if (t == LLVMTypes::Int16PointerType)
        return PointerType::GetUniform(intAsUnsigned ? AtomicType::UniformUInt16 :
                                       AtomicType::UniformInt16);
    else if (t == LLVMTypes::Int32PointerType)
        return PointerType::GetUniform(intAsUnsigned ? AtomicType::UniformUInt32 :
                                       AtomicType::UniformInt32);
    else if (t == LLVMTypes::Int64PointerType)
        return PointerType::GetUniform(intAsUnsigned ? AtomicType::UniformUInt64 :
                                       AtomicType::UniformInt64);
    else if (t == LLVMTypes::FloatPointerType)
        return PointerType::GetUniform(AtomicType::UniformFloat);
    else if (t == LLVMTypes::DoublePointerType)
        return PointerType::GetUniform(AtomicType::UniformDouble);

    // pointers to varying
    else if (t == LLVMTypes::Int8VectorPointerType)
        return PointerType::GetUniform(intAsUnsigned ? AtomicType::VaryingUInt8 :
                                       AtomicType::VaryingInt8);
    else if (t == LLVMTypes::Int16VectorPointerType)
        return PointerType::GetUniform(intAsUnsigned ? AtomicType::VaryingUInt16 :
                                       AtomicType::VaryingInt16);
    else if (t == LLVMTypes::Int32VectorPointerType)
        return PointerType::GetUniform(intAsUnsigned ? AtomicType::VaryingUInt32 :
                                       AtomicType::VaryingInt32);
    else if (t == LLVMTypes::Int64VectorPointerType)
        return PointerType::GetUniform(intAsUnsigned ? AtomicType::VaryingUInt64 :
                                       AtomicType::VaryingInt64);
    else if (t == LLVMTypes::FloatVectorPointerType)
        return PointerType::GetUniform(AtomicType::VaryingFloat);
    else if (t == LLVMTypes::DoubleVectorPointerType)
        return PointerType::GetUniform(AtomicType::VaryingDouble);

    return NULL;
}


static void
lCreateSymbol(const std::string &name, const Type *returnType,
              llvm::SmallVector<const Type *, 8> &argTypes,
              const llvm::FunctionType *ftype, llvm::Function *func,
              SymbolTable *symbolTable) {
    SourcePos noPos;
    noPos.name = "__stdlib";

    FunctionType *funcType = new FunctionType(returnType, argTypes, noPos);

    Debug(noPos, "Created builtin symbol \"%s\" [%s]\n", name.c_str(),
          funcType->GetString().c_str());

    Symbol *sym = new Symbol(name, noPos, funcType);
    sym->function = func;
    symbolTable->AddFunction(sym);
}


/** Given an LLVM function declaration, synthesize the equivalent ispc
    symbol for the function (if possible).  Returns true on success, false
    on failure.
 */
static bool
lCreateISPCSymbol(llvm::Function *func, SymbolTable *symbolTable) {
    SourcePos noPos;
    noPos.name = "__stdlib";

    const llvm::FunctionType *ftype = func->getFunctionType();
    std::string name = func->getName();

    if (name.size() < 3 || name[0] != '_' || name[1] != '_')
        return false;

    Debug(SourcePos(), "Attempting to create ispc symbol for function \"%s\".",
          name.c_str());

    // An unfortunate hack: we want this builtin function to have the
    // signature "int __sext_varying_bool(bool)", but the ispc function
    // symbol creation code below assumes that any LLVM vector of i32s is a
    // varying int32.  Here, we need that to be interpreted as a varying
    // bool, so just have a one-off override for that one...
    if (g->target->getMaskBitCount() != 1 && name == "__sext_varying_bool") {
        const Type *returnType = AtomicType::VaryingInt32;
        llvm::SmallVector<const Type *, 8> argTypes;
        argTypes.push_back(AtomicType::VaryingBool);

        FunctionType *funcType = new FunctionType(returnType, argTypes, noPos);

        Symbol *sym = new Symbol(name, noPos, funcType);
        sym->function = func;
        symbolTable->AddFunction(sym);
        return true;
    }

    // If the function has any parameters with integer types, we'll make
    // two Symbols for two overloaded versions of the function, one with
    // all of the integer types treated as signed integers and one with all
    // of them treated as unsigned.
    for (int i = 0; i < 2; ++i) {
        bool intAsUnsigned = (i == 1);

        const Type *returnType = lLLVMTypeToISPCType(ftype->getReturnType(),
                                                     intAsUnsigned);
        if (returnType == NULL) {
            Debug(SourcePos(), "Failed: return type not representable for "
                  "builtin %s.", name.c_str());
            // return type not representable in ispc -> not callable from ispc
            return false;
        }

        // Iterate over the arguments and try to find their equivalent ispc
        // types.  Track if any of the arguments has an integer type.
        bool anyIntArgs = false;
        llvm::SmallVector<const Type *, 8> argTypes;
        for (unsigned int j = 0; j < ftype->getNumParams(); ++j) {
            const llvm::Type *llvmArgType = ftype->getParamType(j);
            const Type *type = lLLVMTypeToISPCType(llvmArgType, intAsUnsigned);
            if (type == NULL) {
                Debug(SourcePos(), "Failed: type of parameter %d not "
                      "representable for builtin %s", j, name.c_str());
                return false;
            }
            anyIntArgs |=
                (Type::Equal(type, lLLVMTypeToISPCType(llvmArgType, !intAsUnsigned)) == false);
            argTypes.push_back(type);
        }

        // Always create the symbol the first time through, in particular
        // so that we get symbols for things with no integer types!
        if (i == 0 || anyIntArgs == true)
            lCreateSymbol(name, returnType, argTypes, ftype, func, symbolTable);
    }

    return true;
}


/** Given an LLVM module, create ispc symbols for the functions in the
    module.
 */
static void
lAddModuleSymbols(llvm::Module *module, SymbolTable *symbolTable) {
#if 0
    // FIXME: handle globals?
    Assert(module->global_empty());
#endif

    llvm::Module::iterator iter;
    for (iter = module->begin(); iter != module->end(); ++iter) {
        llvm::Function *func = iter;
        lCreateISPCSymbol(func, symbolTable);
    }
}


/** In many of the builtins-*.ll files, we have declarations of various LLVM
    intrinsics that are then used in the implementation of various target-
    specific functions.  This function loops over all of the intrinsic
    declarations and makes sure that the signature we have in our .ll file
    matches the signature of the actual intrinsic.
*/
static void
lCheckModuleIntrinsics(llvm::Module *module) {
    llvm::Module::iterator iter;
    for (iter = module->begin(); iter != module->end(); ++iter) {
        llvm::Function *func = iter;
        if (!func->isIntrinsic())
            continue;

        const std::string funcName = func->getName().str();
        // Work around http://llvm.org/bugs/show_bug.cgi?id=10438; only
        // check the llvm.x86.* intrinsics for now...
        if (!strncmp(funcName.c_str(), "llvm.x86.", 9)) {
            llvm::Intrinsic::ID id = (llvm::Intrinsic::ID)func->getIntrinsicID();
            if (id == 0) fprintf(stderr, "FATAL: intrinsic is not found: %s  \n", funcName.c_str());
            Assert(id != 0);
            llvm::Type *intrinsicType =
                llvm::Intrinsic::getType(*g->ctx, id);
            intrinsicType = llvm::PointerType::get(intrinsicType, 0);
            Assert(func->getType() == intrinsicType);
        }
    }
}


/** We'd like to have all of these functions declared as 'internal' in
    their respective bitcode files so that if they aren't needed by the
    user's program they are elimiated from the final output.  However, if
    we do so, then they aren't brought in by the LinkModules() call below
    since they aren't yet used by anything in the module they're being
    linked with (in LLVM 3.1, at least).

    Therefore, we don't declare them as internal when we first define them,
    but instead mark them as internal after they've been linked in.  This
    is admittedly a kludge.
 */
static void
lSetInternalFunctions(llvm::Module *module) {
    const char *names[] = {
        "__add_float",
        "__add_int32",
        "__add_uniform_double",
        "__add_uniform_int32",
        "__add_uniform_int64",
        "__add_varying_double",
        "__add_varying_int32",
        "__add_varying_int64",
        "__all",
        "__any",
        "__aos_to_soa3_float",
        "__aos_to_soa3_float1",
        "__aos_to_soa3_float16",
        "__aos_to_soa3_float4",
        "__aos_to_soa3_float8",
        "__aos_to_soa3_int32",
        "__aos_to_soa4_float",
        "__aos_to_soa4_float1",
        "__aos_to_soa4_float16",
        "__aos_to_soa4_float4",
        "__aos_to_soa4_float8",
        "__aos_to_soa4_int32",
        "__atomic_add_int32_global",
        "__atomic_add_int64_global",
        "__atomic_add_uniform_int32_global",
        "__atomic_add_uniform_int64_global",
        "__atomic_add_varying_int32_global",
        "__atomic_add_varying_int64_global",
        "__atomic_and_int32_global",
        "__atomic_and_int64_global",
        "__atomic_and_uniform_int32_global",
        "__atomic_and_uniform_int64_global",
        "__atomic_and_varying_int32_global",
        "__atomic_and_varying_int64_global",
        "__atomic_compare_exchange_double_global",
        "__atomic_compare_exchange_float_global",
        "__atomic_compare_exchange_int32_global",
        "__atomic_compare_exchange_int64_global",
        "__atomic_compare_exchange_uniform_double_global",
        "__atomic_compare_exchange_uniform_float_global",
        "__atomic_compare_exchange_uniform_int32_global",
        "__atomic_compare_exchange_uniform_int64_global",
        "__atomic_compare_exchange_varying_double_global",
        "__atomic_compare_exchange_varying_float_global",
        "__atomic_compare_exchange_varying_int32_global",
        "__atomic_compare_exchange_varying_int64_global",
        "__atomic_max_uniform_int32_global",
        "__atomic_max_uniform_int64_global",
        "__atomic_min_uniform_int32_global",
        "__atomic_min_uniform_int64_global",
        "__atomic_max_varying_int32_global",
        "__atomic_max_varying_int64_global",
        "__atomic_min_varying_int32_global",
        "__atomic_min_varying_int64_global",
        "__atomic_or_int32_global",
        "__atomic_or_int64_global",
        "__atomic_or_uniform_int32_global",
        "__atomic_or_uniform_int64_global",
        "__atomic_or_varying_int32_global",
        "__atomic_or_varying_int64_global",
        "__atomic_sub_int32_global",
        "__atomic_sub_int64_global",
        "__atomic_sub_uniform_int32_global",
        "__atomic_sub_uniform_int64_global",
        "__atomic_sub_varying_int32_global",
        "__atomic_sub_varying_int64_global",
        "__atomic_swap_double_global",
        "__atomic_swap_float_global",
        "__atomic_swap_int32_global",
        "__atomic_swap_int64_global",
        "__atomic_swap_uniform_double_global",
        "__atomic_swap_uniform_float_global",
        "__atomic_swap_uniform_int32_global",
        "__atomic_swap_uniform_int64_global",
        "__atomic_swap_varying_double_global",
        "__atomic_swap_varying_float_global",
        "__atomic_swap_varying_int32_global",
        "__atomic_swap_varying_int64_global",
        "__atomic_umax_uniform_uint32_global",
        "__atomic_umax_uniform_uint64_global",
        "__atomic_umin_uniform_uint32_global",
        "__atomic_umin_uniform_uint64_global",
        "__atomic_umax_varying_uint32_global",
        "__atomic_umax_varying_uint64_global",
        "__atomic_umin_varying_uint32_global",
        "__atomic_umin_varying_uint64_global",
        "__atomic_xor_int32_global",
        "__atomic_xor_int64_global",
        "__atomic_xor_uniform_int32_global",
        "__atomic_xor_uniform_int64_global",
        "__atomic_xor_uniform_int32_global",
        "__atomic_xor_uniform_int64_global",
        "__atomic_xor_varying_int32_global",
        "__atomic_xor_varying_int64_global",
        "__atomic_xor_varying_int32_global",
        "__atomic_xor_varying_int64_global",
        "__broadcast_double",
        "__broadcast_float",
        "__broadcast_i16",
        "__broadcast_i32",
        "__broadcast_i64",
        "__broadcast_i8",
        "__ceil_uniform_double",
        "__ceil_uniform_float",
        "__ceil_varying_double",
        "__ceil_varying_float",
        "__clock",
        "__count_trailing_zeros_i32",
        "__count_trailing_zeros_i64",
        "__count_leading_zeros_i32",
        "__count_leading_zeros_i64",
        "__delete_uniform_32rt",
        "__delete_uniform_64rt",
        "__delete_varying_32rt",
        "__delete_varying_64rt",
        "__do_assert_uniform",
        "__do_assert_varying",
        "__do_print",
        "__do_print_nvptx",
        "__doublebits_uniform_int64",
        "__doublebits_varying_int64",
        "__exclusive_scan_add_double",
        "__exclusive_scan_add_float",
        "__exclusive_scan_add_i32",
        "__exclusive_scan_add_i64",
        "__exclusive_scan_and_i32",
        "__exclusive_scan_and_i64",
        "__exclusive_scan_or_i32",
        "__exclusive_scan_or_i64",
        "__extract_int16",
        "__extract_int32",
        "__extract_int64",
        "__extract_int8",
        "__extract_float",
        "__extract_double",
        "__fastmath",
        "__float_to_half_uniform",
        "__float_to_half_varying",
        "__floatbits_uniform_int32",
        "__floatbits_varying_int32",
        "__floor_uniform_double",
        "__floor_uniform_float",
        "__floor_varying_double",
        "__floor_varying_float",
        "__get_system_isa",
        "__half_to_float_uniform",
        "__half_to_float_varying",
        "__insert_int16",
        "__insert_int32",
        "__insert_int64",
        "__insert_int8",
        "__insert_float",
        "__insert_double",
        "__intbits_uniform_double",
        "__intbits_uniform_float",
        "__intbits_varying_double",
        "__intbits_varying_float",
        "__max_uniform_double",
        "__max_uniform_float",
        "__max_uniform_int32",
        "__max_uniform_int64",
        "__max_uniform_uint32",
        "__max_uniform_uint64",
        "__max_varying_double",
        "__max_varying_float",
        "__max_varying_int32",
        "__max_varying_int64",
        "__max_varying_uint32",
        "__max_varying_uint64",
        "__memory_barrier",
        "__memcpy32",
        "__memcpy64",
        "__memmove32",
        "__memmove64",
        "__memset32",
        "__memset64",
        "__min_uniform_double",
        "__min_uniform_float",
        "__min_uniform_int32",
        "__min_uniform_int64",
        "__min_uniform_uint32",
        "__min_uniform_uint64",
        "__min_varying_double",
        "__min_varying_float",
        "__min_varying_int32",
        "__min_varying_int64",
        "__min_varying_uint32",
        "__min_varying_uint64",
        "__movmsk",
        "__movmsk_ptx",
        "__new_uniform_32rt",
        "__new_uniform_64rt",
        "__new_varying32_32rt",
        "__new_varying32_64rt",
        "__new_varying64_64rt",
        "__none",
        "__num_cores",
        "__packed_load_active",
        "__packed_store_active",
        "__packed_store_active2",
        "__padds_vi8",
        "__padds_vi16",
        "__paddus_vi8",
        "__paddus_vi16",
        "__popcnt_int32",
        "__popcnt_int64",
        "__prefetch_read_uniform_1",
        "__prefetch_read_uniform_2",
        "__prefetch_read_uniform_3",
        "__prefetch_read_uniform_nt",
        "__psubs_vi8",
        "__psubs_vi16",
        "__psubus_vi8",
        "__psubus_vi16",
        "__rcp_uniform_float",
        "__rcp_varying_float",
        "__rcp_uniform_double",
        "__rcp_varying_double",
        "__rdrand_i16",
        "__rdrand_i32",
        "__rdrand_i64",
        "__reduce_add_double",
        "__reduce_add_float",
        "__reduce_add_int8",
        "__reduce_add_int16",
        "__reduce_add_int32",
        "__reduce_add_int64",
        "__reduce_equal_double",
        "__reduce_equal_float",
        "__reduce_equal_int32",
        "__reduce_equal_int64",
        "__reduce_max_double",
        "__reduce_max_float",
        "__reduce_max_int32",
        "__reduce_max_int64",
        "__reduce_max_uint32",
        "__reduce_max_uint64",
        "__reduce_min_double",
        "__reduce_min_float",
        "__reduce_min_int32",
        "__reduce_min_int64",
        "__reduce_min_uint32",
        "__reduce_min_uint64",
        "__rotate_double",
        "__rotate_float",
        "__rotate_i16",
        "__rotate_i32",
        "__rotate_i64",
        "__rotate_i8",
        "__round_uniform_double",
        "__round_uniform_float",
        "__round_varying_double",
        "__round_varying_float",
        "__rsqrt_uniform_float",
        "__rsqrt_varying_float",
        "__rsqrt_uniform_double",
        "__rsqrt_varying_double",
        "__set_system_isa",
        "__sext_uniform_bool",
        "__sext_varying_bool",
        "__shift_double",
        "__shift_float",
        "__shift_i16",
        "__shift_i32",
        "__shift_i64",
        "__shift_i8",
        "__shuffle2_double",
        "__shuffle2_float",
        "__shuffle2_i16",
        "__shuffle2_i32",
        "__shuffle2_i64",
        "__shuffle2_i8",
        "__shuffle_double",
        "__shuffle_float",
        "__shuffle_i16",
        "__shuffle_i32",
        "__shuffle_i64",
        "__shuffle_i8",
        "__soa_to_aos3_float",
        "__soa_to_aos3_float1",
        "__soa_to_aos3_float16",
        "__soa_to_aos3_float4",
        "__soa_to_aos3_float8",
        "__soa_to_aos3_int32",
        "__soa_to_aos4_float",
        "__soa_to_aos4_float1",
        "__soa_to_aos4_float16",
        "__soa_to_aos4_float4",
        "__soa_to_aos4_float8",
        "__soa_to_aos4_int32",
        "__sqrt_uniform_double",
        "__sqrt_uniform_float",
        "__sqrt_varying_double",
        "__sqrt_varying_float",
        "__stdlib_acosf",
        "__stdlib_asinf",
        "__stdlib_atan",
        "__stdlib_atan2",
        "__stdlib_atan2f",
        "__stdlib_atanf",
        "__stdlib_cos",
        "__stdlib_cosf",
        "__stdlib_exp",
        "__stdlib_expf",
        "__stdlib_log",
        "__stdlib_logf",
        "__stdlib_pow",
        "__stdlib_powf",
        "__stdlib_sin",
        "__stdlib_asin",
        "__stdlib_sincos",
        "__stdlib_sincosf",
        "__stdlib_sinf",
        "__stdlib_tan",
        "__stdlib_tanf",
        "__svml_sind",
        "__svml_asind",
        "__svml_cosd",
        "__svml_acosd",
        "__svml_sincosd",
        "__svml_tand",
        "__svml_atand",
        "__svml_atan2d",
        "__svml_expd",
        "__svml_logd",
        "__svml_powd",
        "__svml_sinf",
        "__svml_asinf",
        "__svml_cosf",
        "__svml_acosf",
        "__svml_sincosf",
        "__svml_tanf",
        "__svml_atanf",
        "__svml_atan2f",
        "__svml_expf",
        "__svml_logf",
        "__svml_powf",
        "__log_uniform_float",
        "__log_varying_float",
        "__exp_uniform_float",
        "__exp_varying_float",
        "__pow_uniform_float",
        "__pow_varying_float",
        "__log_uniform_double",
        "__log_varying_double",
        "__exp_uniform_double",
        "__exp_varying_double",
        "__pow_uniform_double",
        "__pow_varying_double",
        "__sin_varying_float",
        "__asin_varying_float",
        "__cos_varying_float",
        "__acos_varying_float",
        "__sincos_varying_float",
        "__tan_varying_float",
        "__atan_varying_float",
        "__atan2_varying_float",
        "__sin_uniform_float",
        "__asin_uniform_float",
        "__cos_uniform_float",
        "__acos_uniform_float",
        "__sincos_uniform_float",
        "__tan_uniform_float",
        "__atan_uniform_float",
        "__atan2_uniform_float",
        "__sin_varying_double",
        "__asin_varying_double",
        "__cos_varying_double",
        "__acos_varying_double",
        "__sincos_varying_double",
        "__tan_varying_double",
        "__atan_varying_double",
        "__atan2_varying_double",
        "__sin_uniform_double",
        "__asin_uniform_double",
        "__cos_uniform_double",
        "__acos_uniform_double",
        "__sincos_uniform_double",
<<<<<<< HEAD
=======
        "__tan_uniform_double",
        "__atan_uniform_double",
        "__atan2_uniform_double",
>>>>>>> 5794d187
        "__undef_uniform",
        "__undef_varying",
        "__vec4_add_float",
        "__vec4_add_int32",
        "__vselect_float",
<<<<<<< HEAD
        "__vselect_i32",
        "__program_index",
        "__program_count",
        "__warp_index",
        "__task_index0",
        "__task_index1",
        "__task_index2",
        "__task_index",
        "__task_count0",
        "__task_count1",
        "__task_count2",
        "__task_count",
        "__cvt_loc2gen",
        "__cvt_loc2gen_var",
        "__cvt_const2gen",
        "__puts_nvptx",
        "ISPCAlloc",
        "ISPCLaunch",
        "ISPCSync",
=======
        "__vselect_i32"
>>>>>>> 5794d187
    };

    int count = sizeof(names) / sizeof(names[0]);
    for (int i = 0; i < count; ++i) {
        llvm::Function *f = module->getFunction(names[i]);
        if (f != NULL && f->empty() == false) {
            f->setLinkage(llvm::GlobalValue::InternalLinkage);
            g->target->markFuncWithTargetAttr(f);
        }
    }
}


/** This utility function takes serialized binary LLVM bitcode and adds its
    definitions to the given module.  Functions in the bitcode that can be
    mapped to ispc functions are also added to the symbol table.

    @param bitcode     Binary LLVM bitcode (e.g. the contents of a *.bc file)
    @param length      Length of the bitcode buffer
    @param module      Module to link the bitcode into
    @param symbolTable Symbol table to add definitions to
 */
void
AddBitcodeToModule(const unsigned char *bitcode, int length,
                   llvm::Module *module, SymbolTable *symbolTable) {
    llvm::StringRef sb = llvm::StringRef((char *)bitcode, length);
    llvm::MemoryBuffer *bcBuf = llvm::MemoryBuffer::getMemBuffer(sb);
#if defined(LLVM_3_5)
    llvm::ErrorOr<llvm::Module *> ModuleOrErr = llvm::parseBitcodeFile(bcBuf, *g->ctx);
    if (llvm::error_code EC = ModuleOrErr.getError())
        Error(SourcePos(), "Error parsing stdlib bitcode: %s", EC.message().c_str());
    else {
        llvm::Module *bcModule = ModuleOrErr.get();
#else
    std::string bcErr;
    llvm::Module *bcModule = llvm::ParseBitcodeFile(bcBuf, *g->ctx, &bcErr);
    if (!bcModule)
        Error(SourcePos(), "Error parsing stdlib bitcode: %s", bcErr.c_str());
    else {
#endif
        // FIXME: this feels like a bad idea, but the issue is that when we
        // set the llvm::Module's target triple in the ispc Module::Module
        // constructor, we start by calling llvm::sys::getHostTriple() (and
        // then change the arch if needed).  Somehow that ends up giving us
        // strings like 'x86_64-apple-darwin11.0.0', while the stuff we
        // compile to bitcode with clang has module triples like
        // 'i386-apple-macosx10.7.0'.  And then LLVM issues a warning about
        // linking together modules with incompatible target triples..
        llvm::Triple mTriple(m->module->getTargetTriple());
        llvm::Triple bcTriple(bcModule->getTargetTriple());
        Debug(SourcePos(), "module triple: %s\nbitcode triple: %s\n",
              mTriple.str().c_str(), bcTriple.str().c_str());
#if defined(ISPC_ARM_ENABLED) && !defined(__arm__)
        // FIXME: More ugly and dangerous stuff.  We really haven't set up
        // proper build and runtime infrastructure for ispc to do
        // cross-compilation, yet it's at minimum useful to be able to emit
        // ARM code from x86 for ispc development.  One side-effect is that
        // when the build process turns builtins/builtins.c to LLVM bitcode
        // for us to link in at runtime, that bitcode has been compiled for
        // an IA target, which in turn causes the checks in the following
        // code to (appropraitely) fail.
        //
        // In order to be able to have some ability to generate ARM code on
        // IA, we'll just skip those tests in that case and allow the
        // setTargetTriple() and setDataLayout() calls below to shove in
        // the values for an ARM target.  This maybe won't cause problems
        // in the generated code, since bulitins.c doesn't do anything too
        // complex w.r.t. struct layouts, etc.
        if (g->target->getISA() != Target::NEON32 &&
            g->target->getISA() != Target::NEON16 &&
            g->target->getISA() != Target::NEON8)
#endif // !__arm__
        if (g->target->getISA() != Target::NVPTX)
        {
            Assert(bcTriple.getArch() == llvm::Triple::UnknownArch ||
                   mTriple.getArch() == bcTriple.getArch());
            Assert(bcTriple.getVendor() == llvm::Triple::UnknownVendor ||
                   mTriple.getVendor() == bcTriple.getVendor());

            // We unconditionally set module DataLayout to library, but we must
            // ensure that library and module DataLayouts are compatible.
            // If they are not, we should recompile the library for problematic
            // architecture and investigate what happened.
            // Generally we allow library DataLayout to be subset of module
            // DataLayout or library DataLayout to be empty.
            if (!VerifyDataLayoutCompatibility(module->getDataLayout(),
                                               bcModule->getDataLayout())) {
              Warning(SourcePos(), "Module DataLayout is incompatible with "
                      "library DataLayout:\n"
                      "Module  DL: %s\n"
                      "Library DL: %s\n",
                      module->getDataLayout().c_str(),
                      bcModule->getDataLayout().c_str());
            }
        }

        bcModule->setTargetTriple(mTriple.str());
        bcModule->setDataLayout(module->getDataLayout());

        std::string(linkError);
        if (llvm::Linker::LinkModules(module, bcModule,
                                      llvm::Linker::DestroySource,
                                      &linkError))
            Error(SourcePos(), "Error linking stdlib bitcode: %s", linkError.c_str());
        lSetInternalFunctions(module);
        if (symbolTable != NULL)
            lAddModuleSymbols(module, symbolTable);
        lCheckModuleIntrinsics(module);
    }
}


/** Utility routine that defines a constant int32 with given value, adding
    the symbol to both the ispc symbol table and the given LLVM module.
 */
static void
lDefineConstantInt(const char *name, int val, llvm::Module *module,
                   SymbolTable *symbolTable) {
    Symbol *sym =
        new Symbol(name, SourcePos(), AtomicType::UniformInt32->GetAsConstType(),
                   SC_STATIC);
    sym->constValue = new ConstExpr(sym->type, val, SourcePos());
    llvm::Type *ltype = LLVMTypes::Int32Type;
    llvm::Constant *linit = LLVMInt32(val);
    // Use WeakODRLinkage rather than InternalLinkage so that a definition
    // survives even if it's not used in the module, so that the symbol is
    // there in the debugger.
    llvm::GlobalValue::LinkageTypes linkage = g->generateDebuggingSymbols ?
        llvm::GlobalValue::WeakODRLinkage : llvm::GlobalValue::InternalLinkage;
    sym->storagePtr = new llvm::GlobalVariable(*module, ltype, true, linkage,
                                               linit, name);
    symbolTable->AddVariable(sym);

    if (m->diBuilder != NULL) {
        llvm::DIFile file;
        llvm::DIType diType = sym->type->GetDIType(file);
        Assert(diType.Verify());
        // FIXME? DWARF says that this (and programIndex below) should
        // have the DW_AT_artifical attribute.  It's not clear if this
        // matters for anything though.
        llvm::DIGlobalVariable var =
            m->diBuilder->createGlobalVariable(name,
                                               file,
                                               0 /* line */,
                                               diType,
                                               true /* static */,
                                               sym->storagePtr);
        Assert(var.Verify());
    }
}



static void
lDefineConstantIntFunc(const char *name, int val, llvm::Module *module,
                       SymbolTable *symbolTable) {
    llvm::SmallVector<const Type *, 8> args;
    FunctionType *ft = new FunctionType(AtomicType::UniformInt32, args, SourcePos());
    Symbol *sym = new Symbol(name, SourcePos(), ft, SC_STATIC);

    llvm::Function *func = module->getFunction(name);
    Assert(func != NULL); // it should be declared already...
#if defined(LLVM_3_2)
    func->addFnAttr(llvm::Attributes::AlwaysInline);
#else // LLVM 3.1 and 3.3+
    func->addFnAttr(llvm::Attribute::AlwaysInline);
#endif
    llvm::BasicBlock *bblock = llvm::BasicBlock::Create(*g->ctx, "entry", func, 0);
    llvm::ReturnInst::Create(*g->ctx, LLVMInt32(val), bblock);

    sym->function = func;
    symbolTable->AddVariable(sym);
}



static void
lDefineProgramIndex(llvm::Module *module, SymbolTable *symbolTable) {
    Symbol *sym =
        new Symbol("programIndex", SourcePos(),
                   AtomicType::VaryingInt32->GetAsConstType(), SC_STATIC);

    int pi[ISPC_MAX_NVEC];
    for (int i = 0; i < g->target->getVectorWidth(); ++i)
        pi[i] = i;
    sym->constValue = new ConstExpr(sym->type, pi, SourcePos());

    llvm::Type *ltype = LLVMTypes::Int32VectorType;
    llvm::Constant *linit = LLVMInt32Vector(pi);
    // See comment in lDefineConstantInt() for why WeakODRLinkage is used here
    llvm::GlobalValue::LinkageTypes linkage = g->generateDebuggingSymbols ?
        llvm::GlobalValue::WeakODRLinkage : llvm::GlobalValue::InternalLinkage;
    sym->storagePtr = new llvm::GlobalVariable(*module, ltype, true, linkage,
                                               linit, sym->name.c_str());
    symbolTable->AddVariable(sym);

    if (m->diBuilder != NULL) {
        llvm::DIFile file;
        llvm::DIType diType = sym->type->GetDIType(file);
        Assert(diType.Verify());
        llvm::DIGlobalVariable var =
            m->diBuilder->createGlobalVariable(sym->name.c_str(),
                                               file,
                                               0 /* line */,
                                               diType,
                                               false /* static */,
                                               sym->storagePtr);
        Assert(var.Verify());
    }
}


void
DefineStdlib(SymbolTable *symbolTable, llvm::LLVMContext *ctx, llvm::Module *module,
             bool includeStdlibISPC) {
    bool runtime32 = g->target->is32Bit();

#define EXPORT_MODULE(export_module)                            \
    extern unsigned char export_module[];                       \
    extern int export_module##_length;                          \
    AddBitcodeToModule(export_module, export_module##_length,   \
                       module, symbolTable);

    // Add the definitions from the compiled builtins-c.c file
    if (runtime32) {
        EXPORT_MODULE(builtins_bitcode_c_32);
    }
    else {
        EXPORT_MODULE(builtins_bitcode_c_64);
    }

    // Next, add the target's custom implementations of the various needed
    // builtin functions (e.g. __masked_store_32(), etc).
    switch (g->target->getISA()) {
    case Target::NVPTX: 
      {
        if (runtime32) {
            fprintf(stderr, "Unforetunatly 32bit targets are supported at the moment .. \n");
            assert(0);
        }
        else {
            EXPORT_MODULE(builtins_bitcode_nvptx_64bit);
        }
        break;
      };
#ifdef ISPC_ARM_ENABLED
    case Target::NEON8: {
        if (runtime32) {
            EXPORT_MODULE(builtins_bitcode_neon_8_32bit);
        }
        else {
            EXPORT_MODULE(builtins_bitcode_neon_8_64bit);
        }
        break;
    }
    case Target::NEON16: {
        if (runtime32) {
            EXPORT_MODULE(builtins_bitcode_neon_16_32bit);
        }
        else {
            EXPORT_MODULE(builtins_bitcode_neon_16_64bit);
        }
        break;
    }
    case Target::NEON32: {
        if (runtime32) {
            EXPORT_MODULE(builtins_bitcode_neon_32_32bit);
        }
        else {
            EXPORT_MODULE(builtins_bitcode_neon_32_64bit);
        }
        break;
    }
#endif
    case Target::SSE2: {
        switch (g->target->getVectorWidth()) {
        case 4:
            if (runtime32) {
                EXPORT_MODULE(builtins_bitcode_sse2_32bit);
            }
            else {
                EXPORT_MODULE(builtins_bitcode_sse2_64bit);
            }
            break;
        case 8:
            if (runtime32) {
                EXPORT_MODULE(builtins_bitcode_sse2_x2_32bit);
            }
            else {
                EXPORT_MODULE(builtins_bitcode_sse2_x2_64bit);
            }
            break;
        default:
            FATAL("logic error in DefineStdlib");
        }
        break;
    }
    case Target::SSE4: {
        switch (g->target->getVectorWidth()) {
        case 4:
            if (runtime32) {
                EXPORT_MODULE(builtins_bitcode_sse4_32bit);
            }
            else {
                EXPORT_MODULE(builtins_bitcode_sse4_64bit);
            }
            break;
        case 8:
            if (runtime32) {
                if (g->target->getMaskBitCount() == 16) {
                    EXPORT_MODULE(builtins_bitcode_sse4_16_32bit);
                }
                else {
                    Assert(g->target->getMaskBitCount() == 32);
                    EXPORT_MODULE(builtins_bitcode_sse4_x2_32bit);
                }
            }
            else {
                if (g->target->getMaskBitCount() == 16) {
                    EXPORT_MODULE(builtins_bitcode_sse4_16_64bit);
                }
                else {
                    Assert(g->target->getMaskBitCount() == 32);
                    EXPORT_MODULE(builtins_bitcode_sse4_x2_64bit);
                }
            }
            break;
        case 16:
            Assert(g->target->getMaskBitCount() == 8);
            if (runtime32) {
                EXPORT_MODULE(builtins_bitcode_sse4_8_32bit);
            }
            else {
                EXPORT_MODULE(builtins_bitcode_sse4_8_64bit);
            }
            break;
        default:
            FATAL("logic error in DefineStdlib");
        }
        break;
    }
    case Target::AVX: {
        switch (g->target->getVectorWidth()) {
        case 4:
            if (g->target->getDataTypeWidth() == 32) {
                // Note here that for avx1-i32x4 we are using bitcode file for
                // sse4-i32x4. This is intentional and good enough.
                // AVX target implies appropriate target-feature attrbute,
                // which forces LLVM to generate AVX code, even for SSE4
                // intrinsics. Except that the only "missing" feature in sse4
                // target is implemenation of __masked_[store|load]_[i32|i64]
                // using maskmov instruction. But it's not very popular
                // intrinsics, so we assume the implementation to be good
                // enough at the moment.
                if (runtime32) {
                    EXPORT_MODULE(builtins_bitcode_sse4_32bit);
                }
                else {
                    EXPORT_MODULE(builtins_bitcode_sse4_64bit);
                }
            } else if (g->target->getDataTypeWidth() == 64) {
                if (runtime32) {
                    EXPORT_MODULE(builtins_bitcode_avx1_i64x4_32bit);
                }
                else {
                    EXPORT_MODULE(builtins_bitcode_avx1_i64x4_64bit);
                }
            } else {
                FATAL("logic error in DefineStdlib");
            }
            break;
        case 8:
            if (runtime32) {
                EXPORT_MODULE(builtins_bitcode_avx1_32bit);
            }
            else {
                EXPORT_MODULE(builtins_bitcode_avx1_64bit);
            }
            break;
        case 16:
            if (runtime32) {
                EXPORT_MODULE(builtins_bitcode_avx1_x2_32bit);
            }
            else {
                EXPORT_MODULE(builtins_bitcode_avx1_x2_64bit);
            }
            break;
        default:
            FATAL("logic error in DefineStdlib");
        }
        break;
    }
    case Target::AVX11: {
        switch (g->target->getVectorWidth()) {
        case 4:
            if (runtime32) {
                EXPORT_MODULE(builtins_bitcode_avx11_i64x4_32bit);
            }
            else {
                EXPORT_MODULE(builtins_bitcode_avx11_i64x4_64bit);
            }
            break;
        case 8:
            if (runtime32) {
                EXPORT_MODULE(builtins_bitcode_avx11_32bit);
            }
            else {
                EXPORT_MODULE(builtins_bitcode_avx11_64bit);
            }
            break;
        case 16:
            if (runtime32) {
                EXPORT_MODULE(builtins_bitcode_avx11_x2_32bit);
            }
            else {
                EXPORT_MODULE(builtins_bitcode_avx11_x2_64bit);
            }
            break;
        default:
            FATAL("logic error in DefineStdlib");
        }
        break;
    }
    case Target::AVX2: {
        switch (g->target->getVectorWidth()) {
        case 4:
            if (runtime32) {
                EXPORT_MODULE(builtins_bitcode_avx2_i64x4_32bit);
            }
            else {
                EXPORT_MODULE(builtins_bitcode_avx2_i64x4_64bit);
            }
            break;
        case 8:
            if (runtime32) {
                EXPORT_MODULE(builtins_bitcode_avx2_32bit);
            }
            else {
                EXPORT_MODULE(builtins_bitcode_avx2_64bit);
            }
            break;
        case 16:
            if (runtime32) {
                EXPORT_MODULE(builtins_bitcode_avx2_x2_32bit);
            }
            else {
                EXPORT_MODULE(builtins_bitcode_avx2_x2_64bit);
            }
            break;
        default:
            FATAL("logic error in DefineStdlib");
        }
        break;
    }
    case Target::GENERIC: {
        switch (g->target->getVectorWidth()) {
        case 4:
            if (runtime32) {
                EXPORT_MODULE(builtins_bitcode_generic_4_32bit);
            }
            else {
                EXPORT_MODULE(builtins_bitcode_generic_4_64bit);
            }
            break;
        case 8:
            if (runtime32) {
                EXPORT_MODULE(builtins_bitcode_generic_8_32bit);
            }
            else {
                EXPORT_MODULE(builtins_bitcode_generic_8_64bit);
            }
            break;
        case 16:
            if (runtime32) {
                EXPORT_MODULE(builtins_bitcode_generic_16_32bit);
            }
            else {
                EXPORT_MODULE(builtins_bitcode_generic_16_64bit);
            }
            break;
        case 32:
            if (runtime32) {
                EXPORT_MODULE(builtins_bitcode_generic_32_32bit);
            }
            else {
                EXPORT_MODULE(builtins_bitcode_generic_32_64bit);
            }
            break;
        case 64:
            if (runtime32) {
                EXPORT_MODULE(builtins_bitcode_generic_64_32bit);
            }
            else {
                EXPORT_MODULE(builtins_bitcode_generic_64_64bit);
            }
            break;
        case 1:
            if (runtime32) {
                EXPORT_MODULE(builtins_bitcode_generic_1_32bit);
            }
            else {
                EXPORT_MODULE(builtins_bitcode_generic_1_64bit);
            }
            break;
        default:
            FATAL("logic error in DefineStdlib");
        }
        break;
    }
    default:
        FATAL("logic error");
    }

    // define the 'programCount' builtin variable
    if (g->target->getISA() != Target::NVPTX)
    {
      lDefineConstantInt("programCount", g->target->getVectorWidth(), module, symbolTable);
    }
    else
    {
      lDefineConstantInt("programCount", 32, module, symbolTable);
    }

    // define the 'programIndex' builtin
    lDefineProgramIndex(module, symbolTable);

    // Define __math_lib stuff.  This is used by stdlib.ispc, for example, to
    // figure out which math routines to end up calling...
    lDefineConstantInt("__math_lib", (int)g->mathLib, module, symbolTable);
    lDefineConstantInt("__math_lib_ispc", (int)Globals::Math_ISPC, module,
                       symbolTable);
    lDefineConstantInt("__math_lib_ispc_fast", (int)Globals::Math_ISPCFast,
                       module, symbolTable);
    lDefineConstantInt("__math_lib_svml", (int)Globals::Math_SVML, module,
                       symbolTable);
    lDefineConstantInt("__math_lib_system", (int)Globals::Math_System, module,
                       symbolTable);
    lDefineConstantIntFunc("__fast_masked_vload", (int)g->opt.fastMaskedVload,
                           module, symbolTable);

    lDefineConstantInt("__have_native_half", g->target->hasHalf(), module,
                       symbolTable);
    lDefineConstantInt("__have_native_rand", g->target->hasRand(), module,
                       symbolTable);
    lDefineConstantInt("__have_native_transcendentals", g->target->hasTranscendentals(),
                       module, symbolTable);
    lDefineConstantInt("__have_native_trigonometry", g->target->hasTrigonometry(),
                       module, symbolTable);
    lDefineConstantInt("__have_native_rsqrtd", g->target->hasRsqrtd(),
                       module, symbolTable);
    lDefineConstantInt("__have_native_rcpd", g->target->hasRcpd(),
                       module, symbolTable);

    lDefineConstantInt("__is_nvptx_target", (int)(g->target->getISA() == Target::NVPTX),
                       module, symbolTable);
          
    if (g->forceAlignment != -1) {
        llvm::GlobalVariable *alignment = module->getGlobalVariable("memory_alignment", true);
        alignment->setInitializer(LLVMInt32(g->forceAlignment));
    }

    if (includeStdlibISPC) {
        // If the user wants the standard library to be included, parse the
        // serialized version of the stdlib.ispc file to get its
        // definitions added.
        extern char stdlib_mask1_code[], stdlib_mask8_code[];
        extern char stdlib_mask16_code[], stdlib_mask32_code[], stdlib_mask64_code[];
        if (g->target->getISA() == Target::GENERIC &&
            g->target->getVectorWidth() == 1) { // 1 wide uses 32 stdlib
            yy_scan_string(stdlib_mask32_code);
        }
        else {
            switch (g->target->getMaskBitCount()) {
            case 1:
                yy_scan_string(stdlib_mask1_code);
                break;
            case 8:
                yy_scan_string(stdlib_mask8_code);
                break;
            case 16:
                yy_scan_string(stdlib_mask16_code);
                break;
            case 32:
                yy_scan_string(stdlib_mask32_code);
                break;
            case 64:
                yy_scan_string(stdlib_mask64_code);
                break;
            default:
                FATAL("Unhandled mask bit size for stdlib.ispc");
            }
        }
        yyparse();
    }
}<|MERGE_RESOLUTION|>--- conflicted
+++ resolved
@@ -705,18 +705,14 @@
         "__cos_uniform_double",
         "__acos_uniform_double",
         "__sincos_uniform_double",
-<<<<<<< HEAD
-=======
         "__tan_uniform_double",
         "__atan_uniform_double",
         "__atan2_uniform_double",
->>>>>>> 5794d187
         "__undef_uniform",
         "__undef_varying",
         "__vec4_add_float",
         "__vec4_add_int32",
         "__vselect_float",
-<<<<<<< HEAD
         "__vselect_i32",
         "__program_index",
         "__program_count",
@@ -736,9 +732,6 @@
         "ISPCAlloc",
         "ISPCLaunch",
         "ISPCSync",
-=======
-        "__vselect_i32"
->>>>>>> 5794d187
     };
 
     int count = sizeof(names) / sizeof(names[0]);
