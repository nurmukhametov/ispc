/*
  Copyright (c) 2010-2012, Intel Corporation
  All rights reserved.

  Redistribution and use in source and binary forms, with or without
  modification, are permitted provided that the following conditions are
  met:

    * Redistributions of source code must retain the above copyright
      notice, this list of conditions and the following disclaimer.

    * Redistributions in binary form must reproduce the above copyright
      notice, this list of conditions and the following disclaimer in the
      documentation and/or other materials provided with the distribution.

    * Neither the name of Intel Corporation nor the names of its
      contributors may be used to endorse or promote products derived from
      this software without specific prior written permission.


   THIS SOFTWARE IS PROVIDED BY THE COPYRIGHT HOLDERS AND CONTRIBUTORS "AS
   IS" AND ANY EXPRESS OR IMPLIED WARRANTIES, INCLUDING, BUT NOT LIMITED
   TO, THE IMPLIED WARRANTIES OF MERCHANTABILITY AND FITNESS FOR A
   PARTICULAR PURPOSE ARE DISCLAIMED. IN NO EVENT SHALL THE COPYRIGHT OWNER
   OR CONTRIBUTORS BE LIABLE FOR ANY DIRECT, INDIRECT, INCIDENTAL, SPECIAL,
   EXEMPLARY, OR CONSEQUENTIAL DAMAGES (INCLUDING, BUT NOT LIMITED TO,
   PROCUREMENT OF SUBSTITUTE GOODS OR SERVICES; LOSS OF USE, DATA, OR
   PROFITS; OR BUSINESS INTERRUPTION) HOWEVER CAUSED AND ON ANY THEORY OF
   LIABILITY, WHETHER IN CONTRACT, STRICT LIABILITY, OR TORT (INCLUDING
   NEGLIGENCE OR OTHERWISE) ARISING IN ANY WAY OUT OF THE USE OF THIS
   SOFTWARE, EVEN IF ADVISED OF THE POSSIBILITY OF SUCH DAMAGE.  
*/

#include <stdint.h>
#include <math.h>

#ifdef _MSC_VER
#define FORCEINLINE __forceinline
#define PRE_ALIGN(x)  /*__declspec(align(x))*/
#define POST_ALIGN(x)  
#define roundf(x) (floorf(x + .5f))
#define round(x) (floor(x + .5))
#else
#define FORCEINLINE __attribute__((always_inline))
#define PRE_ALIGN(x)
#define POST_ALIGN(x)  __attribute__ ((aligned(x)))
#endif

typedef float __vec1_f;
typedef double __vec1_d;
typedef int8_t __vec1_i8;
typedef int16_t __vec1_i16;
typedef int32_t __vec1_i32;
typedef int64_t __vec1_i64;

struct __vec32_i1 {
    __vec32_i1() { }
    __vec32_i1(uint32_t v0, uint32_t v1, uint32_t v2, uint32_t v3,
               uint32_t v4, uint32_t v5, uint32_t v6, uint32_t v7,
               uint32_t v8, uint32_t v9, uint32_t v10, uint32_t v11,
               uint32_t v12, uint32_t v13, uint32_t v14, uint32_t v15,
               uint32_t v16, uint32_t v17, uint32_t v18, uint32_t v19,
               uint32_t v20, uint32_t v21, uint32_t v22, uint32_t v23,
               uint32_t v24, uint32_t v25, uint32_t v26, uint32_t v27,
               uint32_t v28, uint32_t v29, uint32_t v30, uint32_t v31) {
        v = ((v0 & 1) |
             ((v1 & 1) << 1) |
             ((v2 & 1) << 2) |
             ((v3 & 1) << 3) |
             ((v4 & 1) << 4) |
             ((v5 & 1) << 5) |
             ((v6 & 1) << 6) |
             ((v7 & 1) << 7) |
             ((v8 & 1) << 8) |
             ((v9 & 1) << 9) |
             ((v10 & 1) << 10) |
             ((v11 & 1) << 11) |
             ((v12 & 1) << 12) |
             ((v13 & 1) << 13) |
             ((v14 & 1) << 14) |
             ((v15 & 1) << 15) |
             ((v16 & 1) << 16) |
             ((v17 & 1) << 17) |
             ((v18 & 1) << 18) |
             ((v19 & 1) << 19) |
             ((v20 & 1) << 20) |
             ((v21 & 1) << 21) |
             ((v22 & 1) << 22) |
             ((v23 & 1) << 23) |
             ((v24 & 1) << 24) |
             ((v25 & 1) << 25) |
             ((v26 & 1) << 26) |
             ((v27 & 1) << 27) |
             ((v28 & 1) << 28) |
             ((v29 & 1) << 29) |
             ((v30 & 1) << 30) |
             ((v31 & 1) << 31));
    }
             
    uint32_t v;
};


template <typename T>
struct vec32 {
    vec32() { }
    vec32(T v0, T v1, T v2, T v3, T v4, T v5, T v6, T v7,
          T v8, T v9, T v10, T v11, T v12, T v13, T v14, T v15,
          T v16, T v17, T v18, T v19, T v20, T v21, T v22, T v23,
          T v24, T v25, T v26, T v27, T v28, T v29, T v30, T v31) {
        v[0] = v0;        v[1] = v1;        v[2] = v2;        v[3] = v3;
        v[4] = v4;        v[5] = v5;        v[6] = v6;        v[7] = v7;
        v[8] = v8;        v[9] = v9;        v[10] = v10;      v[11] = v11;
        v[12] = v12;      v[13] = v13;      v[14] = v14;      v[15] = v15;
        v[16] = v16;      v[17] = v17;      v[18] = v18;      v[19] = v19;
        v[20] = v20;      v[21] = v21;      v[22] = v22;      v[23] = v23;
        v[24] = v24;      v[25] = v25;      v[26] = v26;      v[27] = v27;
        v[28] = v28;      v[29] = v29;      v[30] = v30;      v[31] = v31;
    }
    T v[32]; 
};

PRE_ALIGN(64) struct __vec32_f : public vec32<float> { 
    __vec32_f() { }
    __vec32_f(float v0, float v1, float v2, float v3, 
              float v4, float v5, float v6, float v7,
              float v8, float v9, float v10, float v11, 
              float v12, float v13, float v14, float v15,
              float v16, float v17, float v18, float v19,
              float v20, float v21, float v22, float v23,
              float v24, float v25, float v26, float v27,
              float v28, float v29, float v30, float v31)
        : vec32<float>(v0, v1, v2, v3, v4, v5, v6, v7,
                       v8, v9, v10, v11, v12, v13, v14, v15,
                       v16, v17, v18, v19, v20, v21, v22, v23,
                       v24, v25, v26, v27, v28, v29, v30, v31) { }
} POST_ALIGN(64);

PRE_ALIGN(128) struct __vec32_d : public vec32<double> { 
    __vec32_d() { }
    __vec32_d(double v0, double v1, double v2, double v3, 
              double v4, double v5, double v6, double v7,
              double v8, double v9, double v10, double v11, 
              double v12, double v13, double v14, double v15,
              double v16, double v17, double v18, double v19,
              double v20, double v21, double v22, double v23,
              double v24, double v25, double v26, double v27,
              double v28, double v29, double v30, double v31)
        : vec32<double>(v0, v1, v2, v3, v4, v5, v6, v7,
                       v8, v9, v10, v11, v12, v13, v14, v15,
                       v16, v17, v18, v19, v20, v21, v22, v23,
                       v24, v25, v26, v27, v28, v29, v30, v31) { }

} POST_ALIGN(128);

PRE_ALIGN(16) struct __vec32_i8   : public vec32<int8_t> { 
    __vec32_i8() { }
    __vec32_i8(int8_t v0, int8_t v1, int8_t v2, int8_t v3, 
               int8_t v4, int8_t v5, int8_t v6, int8_t v7,
               int8_t v8, int8_t v9, int8_t v10, int8_t v11, 
               int8_t v12, int8_t v13, int8_t v14, int8_t v15,
               int8_t v16, int8_t v17, int8_t v18, int8_t v19,
               int8_t v20, int8_t v21, int8_t v22, int8_t v23,
               int8_t v24, int8_t v25, int8_t v26, int8_t v27,
               int8_t v28, int8_t v29, int8_t v30, int8_t v31)
        : vec32<int8_t>(v0, v1, v2, v3, v4, v5, v6, v7,
                       v8, v9, v10, v11, v12, v13, v14, v15,
                       v16, v17, v18, v19, v20, v21, v22, v23,
                       v24, v25, v26, v27, v28, v29, v30, v31) { }

} POST_ALIGN(16);

PRE_ALIGN(32) struct __vec32_i16  : public vec32<int16_t> { 
    __vec32_i16() { }
    __vec32_i16(int16_t v0, int16_t v1, int16_t v2, int16_t v3, 
                int16_t v4, int16_t v5, int16_t v6, int16_t v7,
                int16_t v8, int16_t v9, int16_t v10, int16_t v11, 
                int16_t v12, int16_t v13, int16_t v14, int16_t v15,
                int16_t v16, int16_t v17, int16_t v18, int16_t v19,
                int16_t v20, int16_t v21, int16_t v22, int16_t v23,
                int16_t v24, int16_t v25, int16_t v26, int16_t v27,
                int16_t v28, int16_t v29, int16_t v30, int16_t v31)
        : vec32<int16_t>(v0, v1, v2, v3, v4, v5, v6, v7,
                         v8, v9, v10, v11, v12, v13, v14, v15,
                         v16, v17, v18, v19, v20, v21, v22, v23,
                         v24, v25, v26, v27, v28, v29, v30, v31) { }

} POST_ALIGN(32);

PRE_ALIGN(64) struct __vec32_i32  : public vec32<int32_t> { 
    __vec32_i32() { }
    __vec32_i32(int32_t v0, int32_t v1, int32_t v2, int32_t v3, 
                int32_t v4, int32_t v5, int32_t v6, int32_t v7,
                int32_t v8, int32_t v9, int32_t v10, int32_t v11, 
                int32_t v12, int32_t v13, int32_t v14, int32_t v15,
                int32_t v16, int32_t v17, int32_t v18, int32_t v19,
                int32_t v20, int32_t v21, int32_t v22, int32_t v23,
                int32_t v24, int32_t v25, int32_t v26, int32_t v27,
                int32_t v28, int32_t v29, int32_t v30, int32_t v31)
        : vec32<int32_t>(v0, v1, v2, v3, v4, v5, v6, v7,
                         v8, v9, v10, v11, v12, v13, v14, v15,
                         v16, v17, v18, v19, v20, v21, v22, v23,
                         v24, v25, v26, v27, v28, v29, v30, v31) { }

} POST_ALIGN(64);

static inline int32_t __extract_element(__vec32_i32, int);

PRE_ALIGN(128) struct __vec32_i64  : public vec32<int64_t> { 
    __vec32_i64() { }
    __vec32_i64(int64_t v0, int64_t v1, int64_t v2, int64_t v3, 
                int64_t v4, int64_t v5, int64_t v6, int64_t v7,
                int64_t v8, int64_t v9, int64_t v10, int64_t v11, 
                int64_t v12, int64_t v13, int64_t v14, int64_t v15,
                int64_t v16, int64_t v17, int64_t v18, int64_t v19,
                int64_t v20, int64_t v21, int64_t v22, int64_t v23,
                int64_t v24, int64_t v25, int64_t v26, int64_t v27,
                int64_t v28, int64_t v29, int64_t v30, int64_t v31)
        : vec32<int64_t>(v0, v1, v2, v3, v4, v5, v6, v7,
                         v8, v9, v10, v11, v12, v13, v14, v15,
                         v16, v17, v18, v19, v20, v21, v22, v23,
                         v24, v25, v26, v27, v28, v29, v30, v31) { }

} POST_ALIGN(128);

///////////////////////////////////////////////////////////////////////////
// macros...

#define UNARY_OP(TYPE, NAME, OP)            \
static FORCEINLINE TYPE NAME(TYPE v) {      \
    TYPE ret;                               \
    for (int i = 0; i < 32; ++i)            \
        ret.v[i] = OP(v.v[i]);              \
    return ret;                             \
}

#define BINARY_OP(TYPE, NAME, OP)                               \
static FORCEINLINE TYPE NAME(TYPE a, TYPE b) {                  \
    TYPE ret;                                                   \
   for (int i = 0; i < 32; ++i)                                 \
       ret.v[i] = a.v[i] OP b.v[i];                             \
   return ret;                                                   \
}

#define BINARY_OP_CAST(TYPE, CAST, NAME, OP)                        \
static FORCEINLINE TYPE NAME(TYPE a, TYPE b) {                      \
   TYPE ret;                                                        \
   for (int i = 0; i < 32; ++i)                                     \
       ret.v[i] = (CAST)(a.v[i]) OP (CAST)(b.v[i]);                 \
   return ret;                                                      \
}

#define BINARY_OP_FUNC(TYPE, NAME, FUNC)                            \
static FORCEINLINE TYPE NAME(TYPE a, TYPE b) {                      \
   TYPE ret;                                                        \
   for (int i = 0; i < 32; ++i)                                     \
       ret.v[i] = FUNC(a.v[i], b.v[i]);                             \
   return ret;                                                      \
}

#define CMP_OP(TYPE, SUFFIX, CAST, NAME, OP)                        \
static FORCEINLINE __vec32_i1 NAME##_##SUFFIX(TYPE a, TYPE b) {     \
   __vec32_i1 ret;                                                  \
   ret.v = 0;                                                       \
   for (int i = 0; i < 32; ++i)                                     \
       ret.v |= ((CAST)(a.v[i]) OP (CAST)(b.v[i])) << i;            \
   return ret;                                                      \
}                                                                   \
static FORCEINLINE __vec32_i1 NAME##_##SUFFIX##_and_mask(TYPE a, TYPE b,       \
                                              __vec32_i1 mask) {    \
   __vec32_i1 ret;                                                  \
   ret.v = 0;                                                       \
   for (int i = 0; i < 32; ++i)                                     \
       ret.v |= ((CAST)(a.v[i]) OP (CAST)(b.v[i])) << i;            \
   ret.v &= mask.v;                                                 \
   return ret;                                                      \
}

#define INSERT_EXTRACT(VTYPE, STYPE)                                  \
static FORCEINLINE STYPE __extract_element(VTYPE v, int index) {      \
    return ((STYPE *)&v)[index];                                      \
}                                                                     \
static FORCEINLINE void __insert_element(VTYPE *v, int index, STYPE val) { \
    ((STYPE *)v)[index] = val;                                        \
}

#define LOAD_STORE(VTYPE, STYPE)                       \
template <int ALIGN>                                   \
<<<<<<< HEAD
static FORCEINLINE VTYPE __load(VTYPE *p) {            \
=======
static FORCEINLINE VTYPE __load(const VTYPE *p) {      \
>>>>>>> 7a7c54bd
    STYPE *ptr = (STYPE *)p;                           \
    VTYPE ret;                                         \
    for (int i = 0; i < 32; ++i)                       \
        ret.v[i] = ptr[i];                             \
    return ret;                                        \
}                                                      \
template <int ALIGN>                                   \
static FORCEINLINE void __store(VTYPE *p, VTYPE v) {   \
    STYPE *ptr = (STYPE *)p;                           \
    for (int i = 0; i < 32; ++i)                       \
        ptr[i] = v.v[i];                               \
}

#define REDUCE_ADD(TYPE, VTYPE, NAME)           \
static FORCEINLINE TYPE NAME(VTYPE v) {         \
     TYPE ret = v.v[0];                         \
     for (int i = 1; i < 32; ++i)               \
         ret = ret + v.v[i];                    \
     return ret;                                \
}

#define REDUCE_MINMAX(TYPE, VTYPE, NAME, OP)                    \
static FORCEINLINE TYPE NAME(VTYPE v) {                         \
    TYPE ret = v.v[0];                                          \
    for (int i = 1; i < 32; ++i)                                \
        ret = (ret OP (TYPE)v.v[i]) ? ret : (TYPE)v.v[i];       \
    return ret;                                                 \
}

#define SELECT(TYPE)                                                \
static FORCEINLINE TYPE __select(__vec32_i1 mask, TYPE a, TYPE b) { \
    TYPE ret;                                                       \
    for (int i = 0; i < 32; ++i)                                    \
        ret.v[i] = (mask.v & (1<<i)) ? a.v[i] : b.v[i];             \
    return ret;                                                     \
}                                                                   \
static FORCEINLINE TYPE __select(bool cond, TYPE a, TYPE b) {       \
    return cond ? a : b;                                            \
}

#define SHIFT_UNIFORM(TYPE, CAST, NAME, OP)                         \
static FORCEINLINE TYPE NAME(TYPE a, int32_t b) {                   \
   TYPE ret;                                                        \
   for (int i = 0; i < 32; ++i)                                     \
       ret.v[i] = (CAST)(a.v[i]) OP b;                              \
   return ret;                                                      \
}

#define SMEAR(VTYPE, NAME, STYPE)                                  \
static FORCEINLINE VTYPE __smear_##NAME(STYPE v) {                 \
    VTYPE ret;                                                     \
    for (int i = 0; i < 32; ++i)                                   \
        ret.v[i] = v;                                              \
    return ret;                                                    \
}

#define SETZERO(VTYPE, NAME)                   \
static FORCEINLINE VTYPE __setzero_##NAME() {  \
    VTYPE ret;                                                     \
    for (int i = 0; i < 32; ++i)                                   \
        ret.v[i] = 0;                                              \
    return ret;                                                    \
}

#define UNDEF(VTYPE, NAME)                                         \
static FORCEINLINE VTYPE __undef_##NAME() {                        \
    return VTYPE();                                                \
}

#define BROADCAST(VTYPE, NAME, STYPE)                 \
static FORCEINLINE VTYPE __broadcast_##NAME(VTYPE v, int index) {   \
    VTYPE ret;                                        \
    for (int i = 0; i < 32; ++i)                      \
        ret.v[i] = v.v[index & 31];                   \
    return ret;                                       \
}                                                     \

#define ROTATE(VTYPE, NAME, STYPE)                    \
static FORCEINLINE VTYPE __rotate_##NAME(VTYPE v, int index) {   \
    VTYPE ret;                                        \
    for (int i = 0; i < 32; ++i)                      \
        ret.v[i] = v.v[(i+index) & 31];               \
    return ret;                                       \
}                                                     \

#define SHUFFLES(VTYPE, NAME, STYPE)                 \
static FORCEINLINE VTYPE __shuffle_##NAME(VTYPE v, __vec32_i32 index) {   \
    VTYPE ret;                                        \
    for (int i = 0; i < 32; ++i)                      \
        ret.v[i] = v.v[__extract_element(index, i) & 31];       \
    return ret;                                       \
}                                                     \
static FORCEINLINE VTYPE __shuffle2_##NAME(VTYPE v0, VTYPE v1, __vec32_i32 index) {     \
    VTYPE ret;                                        \
    for (int i = 0; i < 32; ++i) {                    \
        int ii = __extract_element(index, i) & 63;   \
        ret.v[i] = (ii < 32) ? v0.v[ii] : v1.v[ii-32];  \
    }                                                 \
    return ret;                                       \
}

///////////////////////////////////////////////////////////////////////////

INSERT_EXTRACT(__vec1_i8, int8_t)
INSERT_EXTRACT(__vec1_i16, int16_t)
INSERT_EXTRACT(__vec1_i32, int32_t)
INSERT_EXTRACT(__vec1_i64, int64_t)
INSERT_EXTRACT(__vec1_f, float)
INSERT_EXTRACT(__vec1_d, double)

///////////////////////////////////////////////////////////////////////////
// mask ops

static FORCEINLINE uint64_t __movmsk(__vec32_i1 mask) {
    return (uint64_t)mask.v;
}

static FORCEINLINE __vec32_i1 __equal_i1(__vec32_i1 a, __vec32_i1 b) {
    __vec32_i1 r;
    r.v = (a.v & b.v) | (~a.v & ~b.v);
    return r;
}

static FORCEINLINE __vec32_i1 __and(__vec32_i1 a, __vec32_i1 b) {
    __vec32_i1 r;
    r.v = a.v & b.v;
    return r;
}

static FORCEINLINE __vec32_i1 __xor(__vec32_i1 a, __vec32_i1 b) {
    __vec32_i1 r;
    r.v = a.v ^ b.v;
    return r;
}

static FORCEINLINE __vec32_i1 __or(__vec32_i1 a, __vec32_i1 b) {
    __vec32_i1 r;
    r.v = a.v | b.v;
    return r;
}

static FORCEINLINE __vec32_i1 __not(__vec32_i1 v) {
    __vec32_i1 r;
    r.v = ~v.v;
    return r;
}

static FORCEINLINE __vec32_i1 __and_not1(__vec32_i1 a, __vec32_i1 b) {
    __vec32_i1 r;
    r.v = ~a.v & b.v;
    return r;
}

static FORCEINLINE __vec32_i1 __and_not2(__vec32_i1 a, __vec32_i1 b) {
    __vec32_i1 r;
    r.v = a.v & ~b.v;
    return r;
}

static FORCEINLINE __vec32_i1 __select(__vec32_i1 mask, __vec32_i1 a, 
                                       __vec32_i1 b) {
    __vec32_i1 r;
    r.v = (a.v & mask.v) | (b.v & ~mask.v);
    return r;
}

static FORCEINLINE __vec32_i1 __select(bool cond, __vec32_i1 a, __vec32_i1 b) {
    return cond ? a : b;
}

static FORCEINLINE bool __extract_element(__vec32_i1 vec, int index) {
    return (vec.v & (1 << index)) ? true : false;
}

static FORCEINLINE void __insert_element(__vec32_i1 *vec, int index, 
                                         bool val) {
    if (val == false)
        vec->v &= ~(1 << index);
    else
        vec->v |= (1 << index);
}

<<<<<<< HEAD
template <int ALIGN> static FORCEINLINE __vec32_i1 __load(__vec32_i1 *p) {
=======
template <int ALIGN> static FORCEINLINE __vec32_i1 __load(const __vec32_i1 *p) {
>>>>>>> 7a7c54bd
    uint16_t *ptr = (uint16_t *)p;
    __vec32_i1 r;
    r.v = *ptr;
    return r;
}

template <int ALIGN> static FORCEINLINE void __store(__vec32_i1 *p, __vec32_i1 v) {
    uint16_t *ptr = (uint16_t *)p;
    *ptr = v.v;
}

static FORCEINLINE __vec32_i1 __smear_i1(int v) {
    return __vec32_i1(v, v, v, v, v, v, v, v, 
                      v, v, v, v, v, v, v, v,
                      v, v, v, v, v, v, v, v,
                      v, v, v, v, v, v, v, v);
}

static FORCEINLINE __vec32_i1 __setzero_i1() {
    return __vec32_i1(0, 0, 0, 0, 0, 0, 0, 0, 
                      0, 0, 0, 0, 0, 0, 0, 0,
                      0, 0, 0, 0, 0, 0, 0, 0,
                      0, 0, 0, 0, 0, 0, 0, 0);
}

static FORCEINLINE __vec32_i1 __undef_i1() {
    return __vec32_i1();
}


///////////////////////////////////////////////////////////////////////////
// int8

BINARY_OP(__vec32_i8, __add, +)
BINARY_OP(__vec32_i8, __sub, -)
BINARY_OP(__vec32_i8, __mul, *)

BINARY_OP(__vec32_i8, __or, |)
BINARY_OP(__vec32_i8, __and, &)
BINARY_OP(__vec32_i8, __xor, ^)
BINARY_OP(__vec32_i8, __shl, <<)

BINARY_OP_CAST(__vec32_i8, uint8_t, __udiv, /)
BINARY_OP_CAST(__vec32_i8, int8_t,  __sdiv, /)

BINARY_OP_CAST(__vec32_i8, uint8_t, __urem, %)
BINARY_OP_CAST(__vec32_i8, int8_t,  __srem, %)
BINARY_OP_CAST(__vec32_i8, uint8_t, __lshr, >>)
BINARY_OP_CAST(__vec32_i8, int8_t,  __ashr, >>)

SHIFT_UNIFORM(__vec32_i8, uint8_t, __lshr, >>)
SHIFT_UNIFORM(__vec32_i8, int8_t, __ashr, >>)
SHIFT_UNIFORM(__vec32_i8, int8_t, __shl, <<)

CMP_OP(__vec32_i8, i8, int8_t,  __equal, ==)
CMP_OP(__vec32_i8, i8, int8_t,  __not_equal, !=)
CMP_OP(__vec32_i8, i8, uint8_t, __unsigned_less_equal, <=)
CMP_OP(__vec32_i8, i8, int8_t,  __signed_less_equal, <=)
CMP_OP(__vec32_i8, i8, uint8_t, __unsigned_greater_equal, >=)
CMP_OP(__vec32_i8, i8, int8_t,  __signed_greater_equal, >=)
CMP_OP(__vec32_i8, i8, uint8_t, __unsigned_less_than, <)
CMP_OP(__vec32_i8, i8, int8_t,  __signed_less_than, <)
CMP_OP(__vec32_i8, i8, uint8_t, __unsigned_greater_than, >)
CMP_OP(__vec32_i8, i8, int8_t,  __signed_greater_than, >)

SELECT(__vec32_i8)
INSERT_EXTRACT(__vec32_i8, int8_t)
SMEAR(__vec32_i8, i8, int8_t)
SETZERO(__vec32_i8, i8)
UNDEF(__vec32_i8, i8)
BROADCAST(__vec32_i8, i8, int8_t)
ROTATE(__vec32_i8, i8, int8_t)
SHUFFLES(__vec32_i8, i8, int8_t)
LOAD_STORE(__vec32_i8, int8_t)

///////////////////////////////////////////////////////////////////////////
// int16

BINARY_OP(__vec32_i16, __add, +)
BINARY_OP(__vec32_i16, __sub, -)
BINARY_OP(__vec32_i16, __mul, *)

BINARY_OP(__vec32_i16, __or, |)
BINARY_OP(__vec32_i16, __and, &)
BINARY_OP(__vec32_i16, __xor, ^)
BINARY_OP(__vec32_i16, __shl, <<)

BINARY_OP_CAST(__vec32_i16, uint16_t, __udiv, /)
BINARY_OP_CAST(__vec32_i16, int16_t,  __sdiv, /)

BINARY_OP_CAST(__vec32_i16, uint16_t, __urem, %)
BINARY_OP_CAST(__vec32_i16, int16_t,  __srem, %)
BINARY_OP_CAST(__vec32_i16, uint16_t, __lshr, >>)
BINARY_OP_CAST(__vec32_i16, int16_t,  __ashr, >>)

SHIFT_UNIFORM(__vec32_i16, uint16_t, __lshr, >>)
SHIFT_UNIFORM(__vec32_i16, int16_t, __ashr, >>)
SHIFT_UNIFORM(__vec32_i16, int16_t, __shl, <<)

CMP_OP(__vec32_i16, i16, int16_t,  __equal, ==)
CMP_OP(__vec32_i16, i16, int16_t,  __not_equal, !=)
CMP_OP(__vec32_i16, i16, uint16_t, __unsigned_less_equal, <=)
CMP_OP(__vec32_i16, i16, int16_t,  __signed_less_equal, <=)
CMP_OP(__vec32_i16, i16, uint16_t, __unsigned_greater_equal, >=)
CMP_OP(__vec32_i16, i16, int16_t,  __signed_greater_equal, >=)
CMP_OP(__vec32_i16, i16, uint16_t, __unsigned_less_than, <)
CMP_OP(__vec32_i16, i16, int16_t,  __signed_less_than, <)
CMP_OP(__vec32_i16, i16, uint16_t, __unsigned_greater_than, >)
CMP_OP(__vec32_i16, i16, int16_t,  __signed_greater_than, >)

SELECT(__vec32_i16)
INSERT_EXTRACT(__vec32_i16, int16_t)
SMEAR(__vec32_i16, i16, int16_t)
SETZERO(__vec32_i16, i16)
UNDEF(__vec32_i16, i16)
BROADCAST(__vec32_i16, i16, int16_t)
ROTATE(__vec32_i16, i16, int16_t)
SHUFFLES(__vec32_i16, i16, int16_t)
LOAD_STORE(__vec32_i16, int16_t)

///////////////////////////////////////////////////////////////////////////
// int32

BINARY_OP(__vec32_i32, __add, +)
BINARY_OP(__vec32_i32, __sub, -)
BINARY_OP(__vec32_i32, __mul, *)

BINARY_OP(__vec32_i32, __or, |)
BINARY_OP(__vec32_i32, __and, &)
BINARY_OP(__vec32_i32, __xor, ^)
BINARY_OP(__vec32_i32, __shl, <<)

BINARY_OP_CAST(__vec32_i32, uint32_t, __udiv, /)
BINARY_OP_CAST(__vec32_i32, int32_t,  __sdiv, /)

BINARY_OP_CAST(__vec32_i32, uint32_t, __urem, %)
BINARY_OP_CAST(__vec32_i32, int32_t,  __srem, %)
BINARY_OP_CAST(__vec32_i32, uint32_t, __lshr, >>)
BINARY_OP_CAST(__vec32_i32, int32_t,  __ashr, >>)

SHIFT_UNIFORM(__vec32_i32, uint32_t, __lshr, >>)
SHIFT_UNIFORM(__vec32_i32, int32_t, __ashr, >>)
SHIFT_UNIFORM(__vec32_i32, int32_t, __shl, <<)

CMP_OP(__vec32_i32, i32, int32_t,  __equal, ==)
CMP_OP(__vec32_i32, i32, int32_t,  __not_equal, !=)
CMP_OP(__vec32_i32, i32, uint32_t, __unsigned_less_equal, <=)
CMP_OP(__vec32_i32, i32, int32_t,  __signed_less_equal, <=)
CMP_OP(__vec32_i32, i32, uint32_t, __unsigned_greater_equal, >=)
CMP_OP(__vec32_i32, i32, int32_t,  __signed_greater_equal, >=)
CMP_OP(__vec32_i32, i32, uint32_t, __unsigned_less_than, <)
CMP_OP(__vec32_i32, i32, int32_t,  __signed_less_than, <)
CMP_OP(__vec32_i32, i32, uint32_t, __unsigned_greater_than, >)
CMP_OP(__vec32_i32, i32, int32_t,  __signed_greater_than, >)

SELECT(__vec32_i32)
INSERT_EXTRACT(__vec32_i32, int32_t)
SMEAR(__vec32_i32, i32, int32_t)
SETZERO(__vec32_i32, i32)
UNDEF(__vec32_i32, i32)
BROADCAST(__vec32_i32, i32, int32_t)
ROTATE(__vec32_i32, i32, int32_t)
SHUFFLES(__vec32_i32, i32, int32_t)
LOAD_STORE(__vec32_i32, int32_t)

///////////////////////////////////////////////////////////////////////////
// int64

BINARY_OP(__vec32_i64, __add, +)
BINARY_OP(__vec32_i64, __sub, -)
BINARY_OP(__vec32_i64, __mul, *)

BINARY_OP(__vec32_i64, __or, |)
BINARY_OP(__vec32_i64, __and, &)
BINARY_OP(__vec32_i64, __xor, ^)
BINARY_OP(__vec32_i64, __shl, <<)

BINARY_OP_CAST(__vec32_i64, uint64_t, __udiv, /)
BINARY_OP_CAST(__vec32_i64, int64_t,  __sdiv, /)

BINARY_OP_CAST(__vec32_i64, uint64_t, __urem, %)
BINARY_OP_CAST(__vec32_i64, int64_t,  __srem, %)
BINARY_OP_CAST(__vec32_i64, uint64_t, __lshr, >>)
BINARY_OP_CAST(__vec32_i64, int64_t,  __ashr, >>)

SHIFT_UNIFORM(__vec32_i64, uint64_t, __lshr, >>)
SHIFT_UNIFORM(__vec32_i64, int64_t, __ashr, >>)
SHIFT_UNIFORM(__vec32_i64, int64_t, __shl, <<)

CMP_OP(__vec32_i64, i64, int64_t,  __equal, ==)
CMP_OP(__vec32_i64, i64, int64_t,  __not_equal, !=)
CMP_OP(__vec32_i64, i64, uint64_t, __unsigned_less_equal, <=)
CMP_OP(__vec32_i64, i64, int64_t,  __signed_less_equal, <=)
CMP_OP(__vec32_i64, i64, uint64_t, __unsigned_greater_equal, >=)
CMP_OP(__vec32_i64, i64, int64_t,  __signed_greater_equal, >=)
CMP_OP(__vec32_i64, i64, uint64_t, __unsigned_less_than, <)
CMP_OP(__vec32_i64, i64, int64_t,  __signed_less_than, <)
CMP_OP(__vec32_i64, i64, uint64_t, __unsigned_greater_than, >)
CMP_OP(__vec32_i64, i64, int64_t,  __signed_greater_than, >)

SELECT(__vec32_i64)
INSERT_EXTRACT(__vec32_i64, int64_t)
SMEAR(__vec32_i64, i64, int64_t)
SETZERO(__vec32_i64, i64)
UNDEF(__vec32_i64, i64)
BROADCAST(__vec32_i64, i64, int64_t)
ROTATE(__vec32_i64, i64, int64_t)
SHUFFLES(__vec32_i64, i64, int64_t)
LOAD_STORE(__vec32_i64, int64_t)

///////////////////////////////////////////////////////////////////////////
// float

BINARY_OP(__vec32_f, __add, +)
BINARY_OP(__vec32_f, __sub, -)
BINARY_OP(__vec32_f, __mul, *)
BINARY_OP(__vec32_f, __div, /)

CMP_OP(__vec32_f, float, float, __equal, ==)
CMP_OP(__vec32_f, float, float, __not_equal, !=)
CMP_OP(__vec32_f, float, float, __less_than, <)
CMP_OP(__vec32_f, float, float, __less_equal, <=)
CMP_OP(__vec32_f, float, float, __greater_than, >)
CMP_OP(__vec32_f, float, float, __greater_equal, >=)

static FORCEINLINE __vec32_i1 __ordered_float(__vec32_f a, __vec32_f b) {
    __vec32_i1 ret;
    ret.v = 0;
    for (int i = 0; i < 32; ++i)
        ret.v |= ((a.v[i] == a.v[i]) && (b.v[i] == b.v[i])) ? (1 << i) : 0;
    return ret;
}

static FORCEINLINE __vec32_i1 __unordered_float(__vec32_f a, __vec32_f b) {
    __vec32_i1 ret;
    ret.v = 0;
    for (int i = 0; i < 32; ++i)
        ret.v |= ((a.v[i] != a.v[i]) || (b.v[i] != b.v[i])) ? (1 << i) : 0;
    return ret;
}

#if 0
      case Instruction::FRem: intrinsic = "__frem"; break;
#endif

SELECT(__vec32_f)
INSERT_EXTRACT(__vec32_f, float)
SMEAR(__vec32_f, float, float)
SETZERO(__vec32_f, float)
UNDEF(__vec32_f, float)
BROADCAST(__vec32_f, float, float)
ROTATE(__vec32_f, float, float)
SHUFFLES(__vec32_f, float, float)
LOAD_STORE(__vec32_f, float)

static FORCEINLINE float __exp_uniform_float(float v) {
    return expf(v);
}

static FORCEINLINE __vec32_f __exp_varying_float(__vec32_f v) {
    __vec32_f ret;
    for (int i = 0; i < 32; ++i)
        ret.v[i] = expf(v.v[i]);
    return ret;
}

static FORCEINLINE float __log_uniform_float(float v) {
    return logf(v);
}

static FORCEINLINE __vec32_f __log_varying_float(__vec32_f v) {
    __vec32_f ret;
    for (int i = 0; i < 32; ++i)
        ret.v[i] = logf(v.v[i]);
    return ret;
}

static FORCEINLINE float __pow_uniform_float(float a, float b) {
    return powf(a, b);
}

static FORCEINLINE __vec32_f __pow_varying_float(__vec32_f a, __vec32_f b) {
    __vec32_f ret;
    for (int i = 0; i < 32; ++i)
        ret.v[i] = powf(a.v[i], b.v[i]);
    return ret;
}

static FORCEINLINE int __intbits(float v) {
    union {
        float f;
        int i;
    } u;
    u.f = v;
    return u.i;
}

static FORCEINLINE float __floatbits(int v) {
    union {
        float f;
        int i;
    } u;
    u.i = v;
    return u.f;
}

static FORCEINLINE float __half_to_float_uniform(int16_t h) {
    static const uint32_t shifted_exp = 0x7c00 << 13; // exponent mask after shift

    int32_t o = ((int32_t)(h & 0x7fff)) << 13;     // exponent/mantissa bits
    uint32_t exp = shifted_exp & o;   // just the exponent
    o += (127 - 15) << 23;        // exponent adjust

    // handle exponent special cases
    if (exp == shifted_exp) // Inf/NaN?
        o += (128 - 16) << 23;    // extra exp adjust
    else if (exp == 0) { // Zero/Denormal?
        o += 1 << 23;             // extra exp adjust
        o = __intbits(__floatbits(o) - __floatbits(113 << 23)); // renormalize
    }

    o |= ((int32_t)(h & 0x8000)) << 16;    // sign bit
    return __floatbits(o);
}


static FORCEINLINE __vec32_f __half_to_float_varying(__vec32_i16 v) {
    __vec32_f ret;
    for (int i = 0; i < 32; ++i)
        ret.v[i] = __half_to_float_uniform(v.v[i]);
    return ret;
}


static FORCEINLINE int16_t __float_to_half_uniform(float f) {
    uint32_t sign_mask = 0x80000000u;
    int32_t o;

    int32_t fint = __intbits(f);
    int32_t sign = fint & sign_mask;
    fint ^= sign;

    int32_t f32infty = 255 << 23;
    o = (fint > f32infty) ? 0x7e00 : 0x7c00; 

    // (De)normalized number or zero
    // update fint unconditionally to save the blending; we don't need it
    // anymore for the Inf/NaN case anyway.
    const uint32_t round_mask = ~0xfffu; 
    const int32_t magic = 15 << 23;
    const int32_t f16infty = 31 << 23;

    int32_t fint2 = __intbits(__floatbits(fint & round_mask) * __floatbits(magic)) - round_mask;
    fint2 = (fint2 > f16infty) ? f16infty : fint2; // Clamp to signed infinity if overflowed

    if (fint < f32infty)
        o = fint2 >> 13; // Take the bits!

    return (o | (sign >> 16));
}


static FORCEINLINE __vec32_i16 __float_to_half_varying(__vec32_f v) {
    __vec32_i16 ret;
    for (int i = 0; i < 32; ++i)
        ret.v[i] = __float_to_half_uniform(v.v[i]);
    return ret;
}


///////////////////////////////////////////////////////////////////////////
// double

BINARY_OP(__vec32_d, __add, +)
BINARY_OP(__vec32_d, __sub, -)
BINARY_OP(__vec32_d, __mul, *)
BINARY_OP(__vec32_d, __div, /)

CMP_OP(__vec32_d, double, double, __equal, ==)
CMP_OP(__vec32_d, double, double, __not_equal, !=)
CMP_OP(__vec32_d, double, double, __less_than, <)
CMP_OP(__vec32_d, double, double, __less_equal, <=)
CMP_OP(__vec32_d, double, double, __greater_than, >)
CMP_OP(__vec32_d, double, double, __greater_equal, >=)

static FORCEINLINE __vec32_i1 __ordered_double(__vec32_d a, __vec32_d b) {
    __vec32_i1 ret;
    ret.v = 0;
    for (int i = 0; i < 32; ++i)
        ret.v |= ((a.v[i] == a.v[i]) && (b.v[i] == b.v[i])) ? (1 << i) : 0;
    return ret;
}

static FORCEINLINE __vec32_i1 __unordered_double(__vec32_d a, __vec32_d b) {
    __vec32_i1 ret;
    ret.v = 0;
    for (int i = 0; i < 32; ++i)
        ret.v |= ((a.v[i] != a.v[i]) || (b.v[i] != b.v[i])) ? (1 << i) : 0;
    return ret;
}

#if 0
      case Instruction::FRem: intrinsic = "__frem"; break;
#endif

SELECT(__vec32_d)
INSERT_EXTRACT(__vec32_d, double)
SMEAR(__vec32_d, double, double)
SETZERO(__vec32_d, double)
UNDEF(__vec32_d, double)
BROADCAST(__vec32_d, double, double)
ROTATE(__vec32_d, double, double)
SHUFFLES(__vec32_d, double, double)
LOAD_STORE(__vec32_d, double)

///////////////////////////////////////////////////////////////////////////
// casts


#define CAST(TO, STO, FROM, SFROM, FUNC)        \
static FORCEINLINE TO FUNC(TO, FROM val) {      \
    TO ret;                                     \
    for (int i = 0; i < 32; ++i)                \
        ret.v[i] = (STO)((SFROM)(val.v[i]));    \
    return ret;                                 \
}

// sign extension conversions
CAST(__vec32_i64, int64_t, __vec32_i32, int32_t, __cast_sext)
CAST(__vec32_i64, int64_t, __vec32_i16, int16_t, __cast_sext)
CAST(__vec32_i64, int64_t, __vec32_i8,  int8_t,  __cast_sext)
CAST(__vec32_i32, int32_t, __vec32_i16, int16_t, __cast_sext)
CAST(__vec32_i32, int32_t, __vec32_i8,  int8_t,  __cast_sext)
CAST(__vec32_i16, int16_t, __vec32_i8,  int8_t,  __cast_sext)

#define CAST_SEXT_I1(TYPE)                            \
static FORCEINLINE TYPE __cast_sext(TYPE, __vec32_i1 v) {  \
    TYPE ret;                                         \
    for (int i = 0; i < 32; ++i) {                    \
        ret.v[i] = 0;                                 \
        if (v.v & (1 << i))                           \
            ret.v[i] = ~ret.v[i];                     \
    }                                                 \
    return ret;                                       \
}

CAST_SEXT_I1(__vec32_i8)
CAST_SEXT_I1(__vec32_i16)
CAST_SEXT_I1(__vec32_i32)
CAST_SEXT_I1(__vec32_i64)

// zero extension
CAST(__vec32_i64, uint64_t, __vec32_i32, uint32_t, __cast_zext)
CAST(__vec32_i64, uint64_t, __vec32_i16, uint16_t, __cast_zext)
CAST(__vec32_i64, uint64_t, __vec32_i8,  uint8_t,  __cast_zext)
CAST(__vec32_i32, uint32_t, __vec32_i16, uint16_t, __cast_zext)
CAST(__vec32_i32, uint32_t, __vec32_i8,  uint8_t,  __cast_zext)
CAST(__vec32_i16, uint16_t, __vec32_i8,  uint8_t,  __cast_zext)

#define CAST_ZEXT_I1(TYPE)                            \
static FORCEINLINE TYPE __cast_zext(TYPE, __vec32_i1 v) {  \
    TYPE ret;                                         \
    for (int i = 0; i < 32; ++i)                      \
        ret.v[i] = (v.v & (1 << i)) ? 1 : 0;          \
    return ret;                                       \
}

CAST_ZEXT_I1(__vec32_i8)
CAST_ZEXT_I1(__vec32_i16)
CAST_ZEXT_I1(__vec32_i32)
CAST_ZEXT_I1(__vec32_i64)

// truncations
CAST(__vec32_i32, int32_t, __vec32_i64, int64_t, __cast_trunc)
CAST(__vec32_i16, int16_t, __vec32_i64, int64_t, __cast_trunc)
CAST(__vec32_i8,  int8_t,  __vec32_i64, int64_t, __cast_trunc)
CAST(__vec32_i16, int16_t, __vec32_i32, int32_t, __cast_trunc)
CAST(__vec32_i8,  int8_t,  __vec32_i32, int32_t, __cast_trunc)
CAST(__vec32_i8,  int8_t,  __vec32_i16, int16_t, __cast_trunc)

// signed int to float/double
CAST(__vec32_f, float, __vec32_i8,   int8_t,  __cast_sitofp)
CAST(__vec32_f, float, __vec32_i16,  int16_t, __cast_sitofp)
CAST(__vec32_f, float, __vec32_i32,  int32_t, __cast_sitofp)
CAST(__vec32_f, float, __vec32_i64,  int64_t, __cast_sitofp)
CAST(__vec32_d, double, __vec32_i8,  int8_t,  __cast_sitofp)
CAST(__vec32_d, double, __vec32_i16, int16_t, __cast_sitofp)
CAST(__vec32_d, double, __vec32_i32, int32_t, __cast_sitofp)
CAST(__vec32_d, double, __vec32_i64, int64_t, __cast_sitofp)

// unsigned int to float/double
CAST(__vec32_f, float, __vec32_i8,   uint8_t,  __cast_uitofp)
CAST(__vec32_f, float, __vec32_i16,  uint16_t, __cast_uitofp)
CAST(__vec32_f, float, __vec32_i32,  uint32_t, __cast_uitofp)
CAST(__vec32_f, float, __vec32_i64,  uint64_t, __cast_uitofp)
CAST(__vec32_d, double, __vec32_i8,  uint8_t,  __cast_uitofp)
CAST(__vec32_d, double, __vec32_i16, uint16_t, __cast_uitofp)
CAST(__vec32_d, double, __vec32_i32, uint32_t, __cast_uitofp)
CAST(__vec32_d, double, __vec32_i64, uint64_t, __cast_uitofp)

static FORCEINLINE __vec32_f __cast_uitofp(__vec32_f, __vec32_i1 v) {
    __vec32_f ret;
    for (int i = 0; i < 32; ++i)
        ret.v[i] = (v.v & (1 << i)) ? 1. : 0.;
    return ret;
}

// float/double to signed int
CAST(__vec32_i8,  int8_t,  __vec32_f, float, __cast_fptosi)
CAST(__vec32_i16, int16_t, __vec32_f, float, __cast_fptosi)
CAST(__vec32_i32, int32_t, __vec32_f, float, __cast_fptosi)
CAST(__vec32_i64, int64_t, __vec32_f, float, __cast_fptosi)
CAST(__vec32_i8,  int8_t,  __vec32_d, double, __cast_fptosi)
CAST(__vec32_i16, int16_t, __vec32_d, double, __cast_fptosi)
CAST(__vec32_i32, int32_t, __vec32_d, double, __cast_fptosi)
CAST(__vec32_i64, int64_t, __vec32_d, double, __cast_fptosi)

// float/double to unsigned int
CAST(__vec32_i8,  uint8_t,  __vec32_f, float, __cast_fptoui)
CAST(__vec32_i16, uint16_t, __vec32_f, float, __cast_fptoui)
CAST(__vec32_i32, uint32_t, __vec32_f, float, __cast_fptoui)
CAST(__vec32_i64, uint64_t, __vec32_f, float, __cast_fptoui)
CAST(__vec32_i8,  uint8_t,  __vec32_d, double, __cast_fptoui)
CAST(__vec32_i16, uint16_t, __vec32_d, double, __cast_fptoui)
CAST(__vec32_i32, uint32_t, __vec32_d, double, __cast_fptoui)
CAST(__vec32_i64, uint64_t, __vec32_d, double, __cast_fptoui)

// float/double conversions
CAST(__vec32_f, float,  __vec32_d, double, __cast_fptrunc)
CAST(__vec32_d, double, __vec32_f, float,  __cast_fpext)

typedef union {
    int32_t i32;
    float f;
    int64_t i64;
    double d;
} BitcastUnion;

#define CAST_BITS(TO, TO_ELT, FROM, FROM_ELT)       \
static FORCEINLINE TO __cast_bits(TO, FROM val) {   \
    TO r;                                           \
    for (int i = 0; i < 32; ++i) {                  \
        BitcastUnion u;                             \
        u.FROM_ELT = val.v[i];                      \
        r.v[i] = u.TO_ELT;                          \
    }                                               \
    return r;                                       \
}

CAST_BITS(__vec32_f,   f,   __vec32_i32, i32)
CAST_BITS(__vec32_i32, i32, __vec32_f,   f)
CAST_BITS(__vec32_d,   d,   __vec32_i64, i64)
CAST_BITS(__vec32_i64, i64, __vec32_d,   d)

#define CAST_BITS_SCALAR(TO, FROM)                  \
static FORCEINLINE TO __cast_bits(TO, FROM v) {     \
    union {                                         \
    TO to;                                          \
    FROM from;                                      \
    } u;                                            \
    u.from = v;                                     \
    return u.to;                                    \
}

CAST_BITS_SCALAR(uint32_t, float)
CAST_BITS_SCALAR(int32_t, float)
CAST_BITS_SCALAR(float, uint32_t)
CAST_BITS_SCALAR(float, int32_t)
CAST_BITS_SCALAR(uint64_t, double)
CAST_BITS_SCALAR(int64_t, double)
CAST_BITS_SCALAR(double, uint64_t)
CAST_BITS_SCALAR(double, int64_t)

///////////////////////////////////////////////////////////////////////////
// various math functions

static FORCEINLINE void __fastmath() {
}

static FORCEINLINE float __round_uniform_float(float v) {
    return roundf(v);
}

static FORCEINLINE float __floor_uniform_float(float v)  {
    return floorf(v);
}

static FORCEINLINE float __ceil_uniform_float(float v) {
    return ceilf(v);
}

static FORCEINLINE double __round_uniform_double(double v) {
    return round(v);
}

static FORCEINLINE double __floor_uniform_double(double v) {
    return floor(v);
}

static FORCEINLINE double __ceil_uniform_double(double v) {
    return ceil(v);
}

UNARY_OP(__vec32_f, __round_varying_float, roundf)
UNARY_OP(__vec32_f, __floor_varying_float, floorf)
UNARY_OP(__vec32_f, __ceil_varying_float, ceilf)
UNARY_OP(__vec32_d, __round_varying_double, round)
UNARY_OP(__vec32_d, __floor_varying_double, floor)
UNARY_OP(__vec32_d, __ceil_varying_double, ceil)

// min/max

static FORCEINLINE float __min_uniform_float(float a, float b) { return (a<b) ? a : b; }
static FORCEINLINE float __max_uniform_float(float a, float b) { return (a>b) ? a : b; }
static FORCEINLINE double __min_uniform_double(double a, double b) { return (a<b) ? a : b; }
static FORCEINLINE double __max_uniform_double(double a, double b) { return (a>b) ? a : b; }

static FORCEINLINE int32_t __min_uniform_int32(int32_t a, int32_t b) { return (a<b) ? a : b; }
static FORCEINLINE int32_t __max_uniform_int32(int32_t a, int32_t b) { return (a>b) ? a : b; }
static FORCEINLINE int32_t __min_uniform_uint32(uint32_t a, uint32_t b) { return (a<b) ? a : b; }
static FORCEINLINE int32_t __max_uniform_uint32(uint32_t a, uint32_t b) { return (a>b) ? a : b; }

static FORCEINLINE int64_t __min_uniform_int64(int64_t a, int64_t b) { return (a<b) ? a : b; }
static FORCEINLINE int64_t __max_uniform_int64(int64_t a, int64_t b) { return (a>b) ? a : b; }
static FORCEINLINE int64_t __min_uniform_uint64(uint64_t a, uint64_t b) { return (a<b) ? a : b; }
static FORCEINLINE int64_t __max_uniform_uint64(uint64_t a, uint64_t b) { return (a>b) ? a : b; }


BINARY_OP_FUNC(__vec32_f, __max_varying_float, __max_uniform_float)
BINARY_OP_FUNC(__vec32_f, __min_varying_float, __min_uniform_float)
BINARY_OP_FUNC(__vec32_d, __max_varying_double, __max_uniform_double)
BINARY_OP_FUNC(__vec32_d, __min_varying_double, __min_uniform_double)

BINARY_OP_FUNC(__vec32_i32, __max_varying_int32, __max_uniform_int32)
BINARY_OP_FUNC(__vec32_i32, __min_varying_int32, __min_uniform_int32)
BINARY_OP_FUNC(__vec32_i32, __max_varying_uint32, __max_uniform_uint32)
BINARY_OP_FUNC(__vec32_i32, __min_varying_uint32, __min_uniform_uint32)

BINARY_OP_FUNC(__vec32_i64, __max_varying_int64, __max_uniform_int64)
BINARY_OP_FUNC(__vec32_i64, __min_varying_int64, __min_uniform_int64)
BINARY_OP_FUNC(__vec32_i64, __max_varying_uint64, __max_uniform_uint64)
BINARY_OP_FUNC(__vec32_i64, __min_varying_uint64, __min_uniform_uint64)

// sqrt/rsqrt/rcp

static FORCEINLINE float __rsqrt_uniform_float(float v) {
    return 1.f / sqrtf(v);
}

static FORCEINLINE float __rcp_uniform_float(float v) {
    return 1.f / v;
}

static FORCEINLINE float __sqrt_uniform_float(float v) {
    return sqrtf(v);
}

static FORCEINLINE double __sqrt_uniform_double(double v) {
    return sqrt(v);
}

UNARY_OP(__vec32_f, __rcp_varying_float, __rcp_uniform_float)
UNARY_OP(__vec32_f, __rsqrt_varying_float, __rsqrt_uniform_float)
UNARY_OP(__vec32_f, __sqrt_varying_float, __sqrt_uniform_float)
UNARY_OP(__vec32_d, __sqrt_varying_double, __sqrt_uniform_double)

///////////////////////////////////////////////////////////////////////////
// bit ops

static FORCEINLINE int32_t __popcnt_int32(uint32_t v) {
    int count = 0;
    for (; v != 0; v >>= 1)
        count += (v & 1);
    return count;
}

static FORCEINLINE int32_t __popcnt_int64(uint64_t v) {
    int count = 0;
    for (; v != 0; v >>= 1)
        count += (v & 1);
    return count;
}

static FORCEINLINE int32_t __count_trailing_zeros_i32(uint32_t v) {
    if (v == 0)
        return 32;

    int count = 0;
    while ((v & 1) == 0) {
        ++count;
        v >>= 1;
    }
    return count;
}

static FORCEINLINE int64_t __count_trailing_zeros_i64(uint64_t v) {
    if (v == 0)
        return 64;

    int count = 0;
    while ((v & 1) == 0) {
        ++count;
        v >>= 1;
    }
    return count;
}

static FORCEINLINE int32_t __count_leading_zeros_i32(uint32_t v) {
    if (v == 0)
        return 32;

    int count = 0;
    while ((v & (1<<31)) == 0) {
        ++count;
        v <<= 1;
    }
    return count;
}

static FORCEINLINE int64_t __count_leading_zeros_i64(uint64_t v) {
    if (v == 0)
        return 64;

    int count = 0;
    while ((v & (1ull<<63)) == 0) {
        ++count;
        v <<= 1;
    }
    return count;
}

///////////////////////////////////////////////////////////////////////////
// reductions

REDUCE_ADD(float, __vec32_f, __reduce_add_float)
REDUCE_MINMAX(float, __vec32_f, __reduce_min_float, <)
REDUCE_MINMAX(float, __vec32_f, __reduce_max_float, >)

REDUCE_ADD(double, __vec32_d, __reduce_add_double)
REDUCE_MINMAX(double, __vec32_d, __reduce_min_double, <)
REDUCE_MINMAX(double, __vec32_d, __reduce_max_double, >)

REDUCE_ADD(uint32_t, __vec32_i32, __reduce_add_int32)
REDUCE_MINMAX(int32_t, __vec32_i32, __reduce_min_int32, <)
REDUCE_MINMAX(int32_t, __vec32_i32, __reduce_max_int32, >)

REDUCE_ADD(uint32_t, __vec32_i32, __reduce_add_uint32)
REDUCE_MINMAX(uint32_t, __vec32_i32, __reduce_min_uint32, <)
REDUCE_MINMAX(uint32_t, __vec32_i32, __reduce_max_uint32, >)

REDUCE_ADD(uint64_t, __vec32_i64, __reduce_add_int64)
REDUCE_MINMAX(int64_t, __vec32_i64, __reduce_min_int64, <)
REDUCE_MINMAX(int64_t, __vec32_i64, __reduce_max_int64, >)

REDUCE_ADD(uint64_t, __vec32_i64, __reduce_add_uint64)
REDUCE_MINMAX(uint64_t, __vec32_i64, __reduce_min_uint64, <)
REDUCE_MINMAX(uint64_t, __vec32_i64, __reduce_max_uint64, >)

///////////////////////////////////////////////////////////////////////////
// masked load/store

static FORCEINLINE __vec32_i8 __masked_load_i8(void *p,
                                              __vec32_i1 mask) {
    __vec32_i8 ret;
    int8_t *ptr = (int8_t *)p;
    for (int i = 0; i < 32; ++i)
        if ((mask.v & (1 << i)) != 0)
            ret.v[i] = ptr[i];
    return ret;
}

static FORCEINLINE __vec32_i16 __masked_load_i16(void *p,
                                                __vec32_i1 mask) {
    __vec32_i16 ret;
    int16_t *ptr = (int16_t *)p;
    for (int i = 0; i < 32; ++i)
        if ((mask.v & (1 << i)) != 0)
            ret.v[i] = ptr[i];
    return ret;
}

static FORCEINLINE __vec32_i32 __masked_load_i32(void *p,
                                                __vec32_i1 mask) {
    __vec32_i32 ret;
    int32_t *ptr = (int32_t *)p;
    for (int i = 0; i < 32; ++i)
        if ((mask.v & (1 << i)) != 0)
            ret.v[i] = ptr[i];
    return ret;
}

static FORCEINLINE __vec32_i64 __masked_load_i64(void *p,
                                                __vec32_i1 mask) {
    __vec32_i64 ret;
    int64_t *ptr = (int64_t *)p;
    for (int i = 0; i < 32; ++i)
        if ((mask.v & (1 << i)) != 0)
            ret.v[i] = ptr[i];
    return ret;
}

static FORCEINLINE __vec32_f __masked_load_float(void *p,
                                                 __vec32_i1 mask) {
    __vec32_f ret;
    float *ptr = (float *)p;
    for (int i = 0; i < 32; ++i)
        if ((mask.v & (1 << i)) != 0)
            ret.v[i] = ptr[i];
    return ret;
}

static FORCEINLINE __vec32_d __masked_load_double(void *p,
                                                  __vec32_i1 mask) {
    __vec32_d ret;
    double *ptr = (double *)p;
    for (int i = 0; i < 32; ++i)
        if ((mask.v & (1 << i)) != 0)
            ret.v[i] = ptr[i];
    return ret;
}

static FORCEINLINE void __masked_store_i8(void *p, __vec32_i8 val,
                                         __vec32_i1 mask) {
    int8_t *ptr = (int8_t *)p;
    for (int i = 0; i < 32; ++i)
        if ((mask.v & (1 << i)) != 0)
            ptr[i] = val.v[i];
}

static FORCEINLINE void __masked_store_i16(void *p, __vec32_i16 val,
                                          __vec32_i1 mask) {
    int16_t *ptr = (int16_t *)p;
    for (int i = 0; i < 32; ++i)
        if ((mask.v & (1 << i)) != 0)
            ptr[i] = val.v[i];
}

static FORCEINLINE void __masked_store_i32(void *p, __vec32_i32 val,
                                          __vec32_i1 mask) {
    int32_t *ptr = (int32_t *)p;
    for (int i = 0; i < 32; ++i)
        if ((mask.v & (1 << i)) != 0)
            ptr[i] = val.v[i];
}

static FORCEINLINE void __masked_store_i64(void *p, __vec32_i64 val,
                                          __vec32_i1 mask) {
    int64_t *ptr = (int64_t *)p;
    for (int i = 0; i < 32; ++i)
        if ((mask.v & (1 << i)) != 0)
            ptr[i] = val.v[i];
}

static FORCEINLINE void __masked_store_float(void *p, __vec32_f val,
                                             __vec32_i1 mask) {
    float *ptr = (float *)p;
    for (int i = 0; i < 32; ++i)
        if ((mask.v & (1 << i)) != 0)
            ptr[i] = val.v[i];
}

static FORCEINLINE void __masked_store_double(void *p, __vec32_d val,
                                              __vec32_i1 mask) {
    double *ptr = (double *)p;
    for (int i = 0; i < 32; ++i)
        if ((mask.v & (1 << i)) != 0)
            ptr[i] = val.v[i];
}

static FORCEINLINE void __masked_store_blend_i8(void *p, __vec32_i8 val,
                                               __vec32_i1 mask) {
    __masked_store_i8(p, val, mask);
}

static FORCEINLINE void __masked_store_blend_i16(void *p, __vec32_i16 val,
                                                __vec32_i1 mask) {
    __masked_store_i16(p, val, mask);
}

static FORCEINLINE void __masked_store_blend_i32(void *p, __vec32_i32 val,
                                                __vec32_i1 mask) {
    __masked_store_i32(p, val, mask);
}

static FORCEINLINE void __masked_store_blend_i64(void *p, __vec32_i64 val,
                                                __vec32_i1 mask) {
    __masked_store_i64(p, val, mask);
}

static FORCEINLINE void __masked_store_blend_float(void *p, __vec32_f val,
                                                   __vec32_i1 mask) {
    __masked_store_float(p, val, mask);
}

static FORCEINLINE void __masked_store_blend_double(void *p, __vec32_d val,
                                                    __vec32_i1 mask) {
    __masked_store_double(p, val, mask);
}

///////////////////////////////////////////////////////////////////////////
// gather/scatter

// offsets * offsetScale is in bytes (for all of these)

#define GATHER_BASE_OFFSETS(VTYPE, STYPE, OTYPE, FUNC)                  \
static FORCEINLINE VTYPE FUNC(unsigned char *b, OTYPE varyingOffset,    \
                              uint32_t scale, OTYPE constOffset, \
                              __vec32_i1 mask) {                        \
    VTYPE ret;                                                          \
    int8_t *base = (int8_t *)b;                                         \
    for (int i = 0; i < 32; ++i)                                        \
        if ((mask.v & (1 << i)) != 0) {                                 \
            STYPE *ptr = (STYPE *)(base + scale * varyingOffset.v[i] +  \
                                   constOffset.v[i]);                   \
            ret.v[i] = *ptr;                                            \
        }                                                               \
    return ret;                                                         \
}
    

GATHER_BASE_OFFSETS(__vec32_i8, int8_t, __vec32_i32, __gather_base_offsets32_i8)
GATHER_BASE_OFFSETS(__vec32_i8, int8_t, __vec32_i64, __gather_base_offsets64_i8)
GATHER_BASE_OFFSETS(__vec32_i16, int16_t, __vec32_i32, __gather_base_offsets32_i16)
GATHER_BASE_OFFSETS(__vec32_i16, int16_t, __vec32_i64, __gather_base_offsets64_i16)
GATHER_BASE_OFFSETS(__vec32_i32, int32_t, __vec32_i32, __gather_base_offsets32_i32)
GATHER_BASE_OFFSETS(__vec32_i32, int32_t, __vec32_i64, __gather_base_offsets64_i32)
GATHER_BASE_OFFSETS(__vec32_f, float, __vec32_i32, __gather_base_offsets32_float)
GATHER_BASE_OFFSETS(__vec32_f, float, __vec32_i64, __gather_base_offsets64_float)
GATHER_BASE_OFFSETS(__vec32_i64, int64_t, __vec32_i32, __gather_base_offsets32_i64)
GATHER_BASE_OFFSETS(__vec32_i64, int64_t, __vec32_i64, __gather_base_offsets64_i64)
GATHER_BASE_OFFSETS(__vec32_d, double, __vec32_i32, __gather_base_offsets32_double)
GATHER_BASE_OFFSETS(__vec32_d, double, __vec32_i64, __gather_base_offsets64_double)

#define GATHER_GENERAL(VTYPE, STYPE, PTRTYPE, FUNC)         \
static FORCEINLINE VTYPE FUNC(PTRTYPE ptrs, __vec32_i1 mask) {   \
    VTYPE ret;                                              \
    for (int i = 0; i < 32; ++i)                            \
        if ((mask.v & (1 << i)) != 0) {                     \
            STYPE *ptr = (STYPE *)ptrs.v[i];                \
            ret.v[i] = *ptr;                                \
        }                                                   \
    return ret;                                             \
}

GATHER_GENERAL(__vec32_i8, int8_t, __vec32_i32, __gather32_i8)
GATHER_GENERAL(__vec32_i8, int8_t, __vec32_i64, __gather64_i8)
GATHER_GENERAL(__vec32_i16, int16_t, __vec32_i32, __gather32_i16)
GATHER_GENERAL(__vec32_i16, int16_t, __vec32_i64, __gather64_i16)
GATHER_GENERAL(__vec32_i32, int32_t, __vec32_i32, __gather32_i32)
GATHER_GENERAL(__vec32_i32, int32_t, __vec32_i64, __gather64_i32)
GATHER_GENERAL(__vec32_f, float, __vec32_i32, __gather32_float)
GATHER_GENERAL(__vec32_f, float, __vec32_i64, __gather64_float)
GATHER_GENERAL(__vec32_i64, int64_t, __vec32_i32, __gather32_i64)
GATHER_GENERAL(__vec32_i64, int64_t, __vec32_i64, __gather64_i64)
GATHER_GENERAL(__vec32_d, double, __vec32_i32, __gather32_double)
GATHER_GENERAL(__vec32_d, double, __vec32_i64, __gather64_double)

// scatter

#define SCATTER_BASE_OFFSETS(VTYPE, STYPE, OTYPE, FUNC)                 \
static FORCEINLINE void FUNC(unsigned char *b, OTYPE varyingOffset,     \
                             uint32_t scale, OTYPE constOffset,         \
                             VTYPE val, __vec32_i1 mask) {              \
    int8_t *base = (int8_t *)b;                                         \
    for (int i = 0; i < 32; ++i)                                        \
        if ((mask.v & (1 << i)) != 0) {                                 \
            STYPE *ptr = (STYPE *)(base + scale * varyingOffset.v[i] +  \
                                   constOffset.v[i]);                   \
            *ptr = val.v[i];                                            \
        }                                                               \
}
    

SCATTER_BASE_OFFSETS(__vec32_i8, int8_t, __vec32_i32, __scatter_base_offsets32_i8)
SCATTER_BASE_OFFSETS(__vec32_i8, int8_t, __vec32_i64, __scatter_base_offsets64_i8)
SCATTER_BASE_OFFSETS(__vec32_i16, int16_t, __vec32_i32, __scatter_base_offsets32_i16)
SCATTER_BASE_OFFSETS(__vec32_i16, int16_t, __vec32_i64, __scatter_base_offsets64_i16)
SCATTER_BASE_OFFSETS(__vec32_i32, int32_t, __vec32_i32, __scatter_base_offsets32_i32)
SCATTER_BASE_OFFSETS(__vec32_i32, int32_t, __vec32_i64, __scatter_base_offsets64_i32)
SCATTER_BASE_OFFSETS(__vec32_f, float, __vec32_i32, __scatter_base_offsets32_float)
SCATTER_BASE_OFFSETS(__vec32_f, float, __vec32_i64, __scatter_base_offsets64_float)
SCATTER_BASE_OFFSETS(__vec32_i64, int64_t, __vec32_i32, __scatter_base_offsets32_i64)
SCATTER_BASE_OFFSETS(__vec32_i64, int64_t, __vec32_i64, __scatter_base_offsets64_i64)
SCATTER_BASE_OFFSETS(__vec32_d, double, __vec32_i32, __scatter_base_offsets32_double)
SCATTER_BASE_OFFSETS(__vec32_d, double, __vec32_i64, __scatter_base_offsets64_double)

#define SCATTER_GENERAL(VTYPE, STYPE, PTRTYPE, FUNC)                 \
static FORCEINLINE void FUNC(PTRTYPE ptrs, VTYPE val, __vec32_i1 mask) {  \
    VTYPE ret;                                                       \
    for (int i = 0; i < 32; ++i)                                     \
        if ((mask.v & (1 << i)) != 0) {                              \
            STYPE *ptr = (STYPE *)ptrs.v[i];                         \
            *ptr = val.v[i];                                         \
        }                                                            \
}

SCATTER_GENERAL(__vec32_i8, int8_t, __vec32_i32, __scatter32_i8)
SCATTER_GENERAL(__vec32_i8, int8_t, __vec32_i64, __scatter64_i8)
SCATTER_GENERAL(__vec32_i16, int16_t, __vec32_i32, __scatter32_i16)
SCATTER_GENERAL(__vec32_i16, int16_t, __vec32_i64, __scatter64_i16)
SCATTER_GENERAL(__vec32_i32, int32_t, __vec32_i32, __scatter32_i32)
SCATTER_GENERAL(__vec32_i32, int32_t, __vec32_i64, __scatter64_i32)
SCATTER_GENERAL(__vec32_f, float, __vec32_i32, __scatter32_float)
SCATTER_GENERAL(__vec32_f, float, __vec32_i64, __scatter64_float)
SCATTER_GENERAL(__vec32_i64, int64_t, __vec32_i32, __scatter32_i64)
SCATTER_GENERAL(__vec32_i64, int64_t, __vec32_i64, __scatter64_i64)
SCATTER_GENERAL(__vec32_d, double, __vec32_i32, __scatter32_double)
SCATTER_GENERAL(__vec32_d, double, __vec32_i64, __scatter64_double)

///////////////////////////////////////////////////////////////////////////
// packed load/store

static FORCEINLINE int32_t __packed_load_active(int32_t *ptr, __vec32_i32 *val,
                                                __vec32_i1 mask) {
    int count = 0; 
    for (int i = 0; i < 32; ++i) {
        if ((mask.v & (1 << i)) != 0) {
            val->v[i] = *ptr++;
            ++count;
        }
    }
    return count;
}


static FORCEINLINE int32_t __packed_store_active(int32_t *ptr, __vec32_i32 val,
                                                 __vec32_i1 mask) {
    int count = 0; 
    for (int i = 0; i < 32; ++i) {
        if ((mask.v & (1 << i)) != 0) {
            *ptr++ = val.v[i];
            ++count;
        }
    }
    return count;
}

static FORCEINLINE int32_t __packed_load_active(uint32_t *ptr,
                                                __vec32_i32 *val,
                                                __vec32_i1 mask) {
    int count = 0; 
    for (int i = 0; i < 32; ++i) {
        if ((mask.v & (1 << i)) != 0) {
            val->v[i] = *ptr++;
            ++count;
        }
    }
    return count;
}


static FORCEINLINE int32_t __packed_store_active(uint32_t *ptr, 
                                                 __vec32_i32 val,
                                                 __vec32_i1 mask) {
    int count = 0; 
    for (int i = 0; i < 32; ++i) {
        if ((mask.v & (1 << i)) != 0) {
            *ptr++ = val.v[i];
            ++count;
        }
    }
    return count;
}


///////////////////////////////////////////////////////////////////////////
// aos/soa

static FORCEINLINE void __soa_to_aos3_float(__vec32_f v0, __vec32_f v1, __vec32_f v2,
                                            float *ptr) {
    for (int i = 0; i < 32; ++i) {
        *ptr++ = __extract_element(v0, i);
        *ptr++ = __extract_element(v1, i);
        *ptr++ = __extract_element(v2, i);
    }
}

static FORCEINLINE void __aos_to_soa3_float(float *ptr, __vec32_f *out0, __vec32_f *out1,
                                            __vec32_f *out2) {
    for (int i = 0; i < 32; ++i) {
        __insert_element(out0, i, *ptr++);
        __insert_element(out1, i, *ptr++);
        __insert_element(out2, i, *ptr++);
    }
}

static FORCEINLINE void __soa_to_aos4_float(__vec32_f v0, __vec32_f v1, __vec32_f v2,
                                            __vec32_f v3, float *ptr) {
    for (int i = 0; i < 32; ++i) {
        *ptr++ = __extract_element(v0, i);
        *ptr++ = __extract_element(v1, i);
        *ptr++ = __extract_element(v2, i);
        *ptr++ = __extract_element(v3, i);
    }
}

static FORCEINLINE void __aos_to_soa4_float(float *ptr, __vec32_f *out0, __vec32_f *out1,
                                            __vec32_f *out2, __vec32_f *out3) {
    for (int i = 0; i < 32; ++i) {
        __insert_element(out0, i, *ptr++);
        __insert_element(out1, i, *ptr++);
        __insert_element(out2, i, *ptr++);
        __insert_element(out3, i, *ptr++);
    }
}

///////////////////////////////////////////////////////////////////////////
// prefetch

static FORCEINLINE void __prefetch_read_uniform_1(unsigned char *) {
}

static FORCEINLINE void __prefetch_read_uniform_2(unsigned char *) {
}

static FORCEINLINE void __prefetch_read_uniform_3(unsigned char *) {
}

static FORCEINLINE void __prefetch_read_uniform_nt(unsigned char *) {
}

///////////////////////////////////////////////////////////////////////////
// atomics

static FORCEINLINE uint32_t __atomic_add(uint32_t *p, uint32_t v) {
#ifdef _MSC_VER
    return InterlockedAdd((LONG volatile *)p, v) - v;
#else
    return __sync_fetch_and_add(p, v);
#endif
}

static FORCEINLINE uint32_t __atomic_sub(uint32_t *p, uint32_t v) {
#ifdef _MSC_VER
    return InterlockedAdd((LONG volatile *)p, -v) + v;
#else
    return __sync_fetch_and_sub(p, v);
#endif
}

static FORCEINLINE uint32_t __atomic_and(uint32_t *p, uint32_t v) {
#ifdef _MSC_VER
    return InterlockedAnd((LONG volatile *)p, v);
#else
    return __sync_fetch_and_and(p, v);
#endif
}

static FORCEINLINE uint32_t __atomic_or(uint32_t *p, uint32_t v) {
#ifdef _MSC_VER
    return InterlockedOr((LONG volatile *)p, v);
#else
    return __sync_fetch_and_or(p, v);
#endif
}

static FORCEINLINE uint32_t __atomic_xor(uint32_t *p, uint32_t v) {
#ifdef _MSC_VER
    return InterlockedXor((LONG volatile *)p, v);
#else
    return __sync_fetch_and_xor(p, v);
#endif
}

static FORCEINLINE uint32_t __atomic_min(uint32_t *p, uint32_t v) {
    int32_t old, min;
    do {
        old = *((volatile int32_t *)p);
        min = (old < (int32_t)v) ? old : (int32_t)v;
#ifdef _MSC_VER
    } while (InterlockedCompareExchange((LONG volatile *)p, min, old) != old);
#else
    } while (__sync_bool_compare_and_swap(p, old, min) == false);
#endif
    return old;
}

static FORCEINLINE uint32_t __atomic_max(uint32_t *p, uint32_t v) {
    int32_t old, max;
    do {
        old = *((volatile int32_t *)p);
        max = (old > (int32_t)v) ? old : (int32_t)v;
#ifdef _MSC_VER
    } while (InterlockedCompareExchange((LONG volatile *)p, max, old) != old);
#else
    } while (__sync_bool_compare_and_swap(p, old, max) == false);
#endif
    return old;
}

static FORCEINLINE uint32_t __atomic_umin(uint32_t *p, uint32_t v) {
    uint32_t old, min;
    do {
        old = *((volatile uint32_t *)p);
        min = (old < v) ? old : v;
#ifdef _MSC_VER
    } while (InterlockedCompareExchange((LONG volatile *)p, min, old) != old);
#else
    } while (__sync_bool_compare_and_swap(p, old, min) == false);
#endif
    return old;
}

static FORCEINLINE uint32_t __atomic_umax(uint32_t *p, uint32_t v) {
    uint32_t old, max;
    do {
        old = *((volatile uint32_t *)p);
        max = (old > v) ? old : v;
#ifdef _MSC_VER
    } while (InterlockedCompareExchange((LONG volatile *)p, max, old) != old);
#else
    } while (__sync_bool_compare_and_swap(p, old, max) == false);
#endif
    return old;
}

static FORCEINLINE uint32_t __atomic_xchg(uint32_t *p, uint32_t v) {
#ifdef _MSC_VER
    return InterlockedExchange((LONG volatile *)p, v);
#else
    return __sync_lock_test_and_set(p, v);
#endif
}

static FORCEINLINE uint32_t __atomic_cmpxchg(uint32_t *p, uint32_t cmpval,
                                             uint32_t newval) {
#ifdef _MSC_VER
    return InterlockedCompareExchange((LONG volatile *)p, newval, cmpval);
#else
    return __sync_val_compare_and_swap(p, cmpval, newval);
#endif
}

static FORCEINLINE uint64_t __atomic_add(uint64_t *p, uint64_t v) {
#ifdef _MSC_VER
    return InterlockedAdd64((LONGLONG volatile *)p, v) - v;
#else
    return __sync_fetch_and_add(p, v);
#endif
}

static FORCEINLINE uint64_t __atomic_sub(uint64_t *p, uint64_t v) {
#ifdef _MSC_VER
    return InterlockedAdd64((LONGLONG volatile *)p, -v) + v;
#else
    return __sync_fetch_and_sub(p, v);
#endif
}

static FORCEINLINE uint64_t __atomic_and(uint64_t *p, uint64_t v) {
#ifdef _MSC_VER
    return InterlockedAnd64((LONGLONG volatile *)p, v) - v;
#else
    return __sync_fetch_and_and(p, v);
#endif
}

static FORCEINLINE uint64_t __atomic_or(uint64_t *p, uint64_t v) {
#ifdef _MSC_VER
    return InterlockedOr64((LONGLONG volatile *)p, v) - v;
#else
    return __sync_fetch_and_or(p, v);
#endif
}

static FORCEINLINE uint64_t __atomic_xor(uint64_t *p, uint64_t v) {
#ifdef _MSC_VER
    return InterlockedXor64((LONGLONG volatile *)p, v) - v;
#else
    return __sync_fetch_and_xor(p, v);
#endif
}

static FORCEINLINE uint64_t __atomic_min(uint64_t *p, uint64_t v) {
    int64_t old, min;
    do {
        old = *((volatile int64_t *)p);
        min = (old < (int64_t)v) ? old : (int64_t)v;
#ifdef _MSC_VER
    } while (InterlockedCompareExchange64((LONGLONG volatile *)p, min, old) != old);
#else
    } while (__sync_bool_compare_and_swap(p, old, min) == false);
#endif
    return old;
}

static FORCEINLINE uint64_t __atomic_max(uint64_t *p, uint64_t v) {
    int64_t old, max;
    do {
        old = *((volatile int64_t *)p);
        max = (old > (int64_t)v) ? old : (int64_t)v;
#ifdef _MSC_VER
    } while (InterlockedCompareExchange64((LONGLONG volatile *)p, max, old) != old);
#else
    } while (__sync_bool_compare_and_swap(p, old, max) == false);
#endif
    return old;
}

static FORCEINLINE uint64_t __atomic_umin(uint64_t *p, uint64_t v) {
    uint64_t old, min;
    do {
        old = *((volatile uint64_t *)p);
        min = (old < v) ? old : v;
#ifdef _MSC_VER
    } while (InterlockedCompareExchange64((LONGLONG volatile *)p, min, old) != old);
#else
    } while (__sync_bool_compare_and_swap(p, old, min) == false);
#endif
    return old;
}

static FORCEINLINE uint64_t __atomic_umax(uint64_t *p, uint64_t v) {
    uint64_t old, max;
    do {
        old = *((volatile uint64_t *)p);
        max = (old > v) ? old : v;
#ifdef _MSC_VER
    } while (InterlockedCompareExchange64((LONGLONG volatile *)p, max, old) != old);
#else
    } while (__sync_bool_compare_and_swap(p, old, max) == false);
#endif
    return old;
}

static FORCEINLINE uint64_t __atomic_xchg(uint64_t *p, uint64_t v) {
#ifdef _MSC_VER
    return InterlockedExchange64((LONGLONG volatile *)p, v);
#else
    return __sync_lock_test_and_set(p, v);
#endif
}

static FORCEINLINE uint64_t __atomic_cmpxchg(uint64_t *p, uint64_t cmpval,
                                             uint64_t newval) {
#ifdef _MSC_VER
    return InterlockedCompareExchange64((LONGLONG volatile *)p, newval, cmpval);
#else
    return __sync_val_compare_and_swap(p, cmpval, newval);
#endif
}<|MERGE_RESOLUTION|>--- conflicted
+++ resolved
@@ -286,11 +286,7 @@
 
 #define LOAD_STORE(VTYPE, STYPE)                       \
 template <int ALIGN>                                   \
-<<<<<<< HEAD
-static FORCEINLINE VTYPE __load(VTYPE *p) {            \
-=======
 static FORCEINLINE VTYPE __load(const VTYPE *p) {      \
->>>>>>> 7a7c54bd
     STYPE *ptr = (STYPE *)p;                           \
     VTYPE ret;                                         \
     for (int i = 0; i < 32; ++i)                       \
@@ -473,11 +469,7 @@
         vec->v |= (1 << index);
 }
 
-<<<<<<< HEAD
-template <int ALIGN> static FORCEINLINE __vec32_i1 __load(__vec32_i1 *p) {
-=======
 template <int ALIGN> static FORCEINLINE __vec32_i1 __load(const __vec32_i1 *p) {
->>>>>>> 7a7c54bd
     uint16_t *ptr = (uint16_t *)p;
     __vec32_i1 r;
     r.v = *ptr;
