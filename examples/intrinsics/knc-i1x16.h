--- conflicted
+++ resolved
@@ -767,44 +767,12 @@
         _mm512_mulhi_epi32(a.v, b.v_lo))).cvt2zmm();
 }
 
-<<<<<<< HEAD
-#if __ICC_VERSION >= 1400
-static FORCEINLINE __vec16_i64 __mul(__vec16_i64 a, __vec16_i64 b) {
-  return __vec16_i64(_mm512_mullox_epi64(a.v1, b.v1), _mm512_mullox_epi64(a.v2,b.v2));
-}
-#else
-static FORCEINLINE __vec16_i64 __mul(const __vec16_i64 &_a, const __vec16_i64 &_b)
-{
-    const __vec16_i64 a = _a.cvt2hilo();
-    const __vec16_i64 b = _b.cvt2hilo();
-    __vec16_i32 lo = _mm512_mullo_epi32(a.v_lo,b.v_lo);
-    __vec16_i32 hi_m1 = _mm512_mulhi_epi32(a.v_lo, b.v_lo);
-    __vec16_i32 hi_m2 = _mm512_mullo_epi32(a.v_hi, b.v_lo);
-    __vec16_i32 hi_m3 = _mm512_mullo_epi32(a.v_lo, b.v_hi);
-    __mmask16 carry = 0;
-    __vec16_i32 hi_p23 = _mm512_addsetc_epi32(hi_m2, hi_m1, &carry);
-    __vec16_i32 hi = _mm512_adc_epi32(hi_m3, carry, hi_p23, &carry);
-    return __vec16_i64(hi,lo).cvt2zmm();
-}
-#endif
-#endif
-
-#if 0
-BINARY_OP(__vec16_i64, __or, |)
-BINARY_OP(__vec16_i64, __and, &)
-BINARY_OP(__vec16_i64, __xor, ^)
-BINARY_OP(__vec16_i64, __shl, <<)
-#else
-static FORCEINLINE __vec16_i64 __or(__vec16_i64 a, __vec16_i64 b) {
-  return __vec16_i64(_mm512_or_epi64(a.v1, b.v1), _mm512_or_epi64(a.v2, b.v2));
-=======
 static FORCEINLINE __vec16_i64 __select(__vec16_i1 mask, __vec16_i64 a, __vec16_i64 b) 
 {
   __vec16_i64 ret;
   ret.v1 = _mm512_mask_mov_epi64(b.v1, mask,      a.v1);
   ret.v2 = _mm512_mask_mov_epi64(b.v2, mask >> 8, a.v2);
   return ret;
->>>>>>> 14854194
 }
 
 #if __ICC >= 1400 /* compiler gate, icc >= 14.0.0 support _mm512_mullox_epi64 */
