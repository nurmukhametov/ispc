--- conflicted
+++ resolved
@@ -1455,13 +1455,11 @@
     return _mm_cmpord_ps(a.v, b.v);
 }
 
-<<<<<<< HEAD
 static FORCEINLINE __vec4_i1 __unordered_float(__vec4_f a, __vec4_f b) {
     return _mm_cmpunord_ps(a.v, b.v);
 }
-=======
+
 CMP_AND_MASK_FLOAT(__vec4_f, float)
->>>>>>> 8ef6bc16
 
 static FORCEINLINE __vec4_f __select(__vec4_i1 mask, __vec4_f a, __vec4_f b) {
     return _mm_blendv_ps(b.v, a.v, mask.v);
@@ -1597,16 +1595,14 @@
                           _MM_SHUFFLE(2, 0, 2, 0));
 }
 
-<<<<<<< HEAD
 static FORCEINLINE __vec4_i1 __unordered_double(__vec4_d a, __vec4_d b) {
     __m128d cmp0 = _mm_cmpunord_pd(a.v[0], b.v[0]);
     __m128d cmp1 = _mm_cmpunord_pd(a.v[1], b.v[1]);
     return _mm_shuffle_ps(_mm_castpd_ps(cmp0), _mm_castpd_ps(cmp1),
                           _MM_SHUFFLE(2, 0, 2, 0));
 }
-=======
+
 CMP_AND_MASK_FLOAT(__vec4_d, double)
->>>>>>> 8ef6bc16
 
 static FORCEINLINE __vec4_d __select(__vec4_i1 mask, __vec4_d a, __vec4_d b) {
     __m128 m0 = _mm_shuffle_ps(mask.v, mask.v, _MM_SHUFFLE(1, 1, 0, 0));
