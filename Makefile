--- conflicted
+++ resolved
@@ -140,11 +140,7 @@
 	type.cpp util.cpp
 HEADERS=ast.h builtins.h ctx.h decl.h expr.h func.h ispc.h llvmutil.h module.h \
 	opt.h stmt.h sym.h type.h util.h
-<<<<<<< HEAD
-TARGETS=nvptx64 avx1-i64x4 avx1 avx1-x2 avx11 avx11-x2 avx2 avx2-x2 \
-=======
-TARGETS=avx2-i64x4 avx11-i64x4 avx1-i64x4 avx1 avx1-x2 avx11 avx11-x2 avx2 avx2-x2 \
->>>>>>> 383e804e
+TARGETS=nvptx64 avx2-i64x4 avx11-i64x4 avx1-i64x4 avx1 avx1-x2 avx11 avx11-x2 avx2 avx2-x2 \
 	sse2 sse2-x2 sse4-8 sse4-16 sse4 sse4-x2 \
 	generic-4 generic-8 generic-16 generic-32 generic-64 generic-1
 ifneq ($(ARM_ENABLED), 0)
